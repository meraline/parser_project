# Auto Reviews Parser

A parser for collecting car reviews and logs from **Drom.ru** and **Drive2.ru**. The project now ships with Docker setup, Prometheus metrics and optional Redis caching.

## Quick start

1. Create `.env` file (see `.env.example`).
2. Install dependencies and run parser:

```bash
pip install -r requirements.txt
python auto_reviews_parser.py init
python auto_reviews_parser.py parse --sources 3
```

<<<<<<< HEAD
## Health check

To verify that the parser and database are reachable run the health check
command. It returns a small JSON payload with overall status and a link to
the Prometheus metrics endpoint.

```bash
python cli/main.py health
```
=======
## Environment variables

The application reads configuration from environment variables (or a `.env` file). Key settings:

| Variable | Default | Description |
| --- | --- | --- |
| `DB_PATH` | `auto_reviews.db` | Path to the SQLite database |
| `PROMETHEUS_PORT` | `8000` | Port where Prometheus metrics are exposed |
| `REDIS_URL` | `redis://localhost:6379/0` | Redis connection URL |
| `MAX_WORKERS` | `4` | Number of worker threads for parallel parsing |
>>>>>>> 14a75d33

## Prometheus metrics

The parser exposes metrics using [`prometheus-client`](https://github.com/prometheus/client_python). By default metrics are available on `http://localhost:${PROMETHEUS_PORT}`.

## Docker

Inside the `docker/` folder there is a ready to use `docker-compose.yml`:

```bash
cd docker
docker-compose up --build
```

This starts the parser, Prometheus and Redis (for caching). Metrics are scraped automatically by Prometheus.

## Packaging

The project includes a minimal `setup.py` for packaging and distribution. Install in editable mode with:

```bash
pip install -e .
```

## Running tests

```bash
pytest
```

## License

MIT
<|MERGE_RESOLUTION|>--- conflicted
+++ resolved
@@ -13,7 +13,7 @@
 python auto_reviews_parser.py parse --sources 3
 ```
 
-<<<<<<< HEAD
+
 ## Health check
 
 To verify that the parser and database are reachable run the health check
@@ -23,7 +23,7 @@
 ```bash
 python cli/main.py health
 ```
-=======
+
 ## Environment variables
 
 The application reads configuration from environment variables (or a `.env` file). Key settings:
@@ -34,7 +34,7 @@
 | `PROMETHEUS_PORT` | `8000` | Port where Prometheus metrics are exposed |
 | `REDIS_URL` | `redis://localhost:6379/0` | Redis connection URL |
 | `MAX_WORKERS` | `4` | Number of worker threads for parallel parsing |
->>>>>>> 14a75d33
+
 
 ## Prometheus metrics
 
