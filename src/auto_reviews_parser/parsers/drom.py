--- conflicted
+++ resolved
@@ -1,10 +1,8 @@
 import asyncio
 import re
-<<<<<<< HEAD
+
 from typing import Any, Dict, List
-=======
-from typing import List, Dict, Any
->>>>>>> 9612c194
+
 from urllib.parse import urljoin
 
 from bs4 import BeautifulSoup
