import logging
import re
<<<<<<< HEAD
from typing import Any, Dict, List
=======
from typing import List, Dict, Any
>>>>>>> ea44eb65
from urllib.parse import urljoin

from bs4 import BeautifulSoup

from .base import BaseParser
from ..models import Review
from ..utils.logger import get_logger

logger = get_logger(__name__)


logger = logging.getLogger(__name__)


class Drive2Parser(BaseParser):
    """Parser for reviews and logbook entries from drive2.ru."""

    async def parse_reviews(self, html: str, brand: str, model: str) -> List[Review]:
        soup = BeautifulSoup(html, "html.parser")
        reviews: List[Review] = []

        cards_exp = soup.select(".c-car-card")
        cards_log = soup.select(".c-post-card, .c-logbook-card")

        for card in cards_exp:
            reviews.append(self._parse_card(card, brand, model, "review"))
        for card in cards_log:
            reviews.append(self._parse_card(card, brand, model, "board_journal"))

        reviews = [r for r in reviews if r and r.url]
        await self.random_delay()
        return reviews

    def _parse_card(self, card, brand: str, model: str, review_type: str) -> Review:
        review = Review(source="drive2.ru", type=review_type, brand=brand, model=model)

        title_link = (
            card.select_one("a.c-car-card__caption")
            or card.select_one("a.c-post-card__title")
            or card.select_one("h3 a")
        )
        if title_link:
            review.title = self.text_extractor.normalize(title_link.get_text())
            href = title_link.get("href")
            if href:
                review.url = urljoin("https://www.drive2.ru", href)

        author_elem = card.select_one(".c-username__link, .c-post-card__author")
        if author_elem:
            review.author = self.text_extractor.normalize(author_elem.get_text())

        info_elem = card.select_one(".c-car-card__info, .c-post-card__car-info")
        if info_elem:
            fields = self.extract_common_fields(info_elem.get_text())
            for field, value in fields.items():
                if value:
                    setattr(review, field, value)

        mileage_elem = card.select_one(".c-car-card__param_mileage")
        if mileage_elem:
            mileage = self.text_extractor.extract_mileage(mileage_elem.get_text())
            if mileage:
                review.mileage = mileage

        preview_elem = card.select_one(".c-car-card__preview, .c-post-card__preview")
        if preview_elem:
            review.content = self.text_extractor.normalize(preview_elem.get_text())

        views_elem = card.select_one(".c-post-card__views")
        if views_elem:
            m = re.search(r"(\d+)", views_elem.get_text())
            if m:
                review.views_count = int(m.group(1))

        likes_elem = card.select_one(".c-post-card__likes")
        if likes_elem:
            m = re.search(r"(\d+)", likes_elem.get_text())
            if m:
                review.likes_count = int(m.group(1))

        date_elem = card.select_one(".c-post-card__date, .c-car-card__date")
        if date_elem:
            review.publish_date = self.text_extractor.parse_date(date_elem.get_text())

        return review

    async def parse_brand_model_reviews(self, data: Dict[str, Any]) -> List[Review]:
        """Парсинг отзывов для конкретной марки и модели"""
        brand = data.get("brand", "")
        model = data.get("model", "")
        max_pages = data.get("max_pages", 10)

        reviews = []

        # URL для поиска отзывов на drive2.ru
        base_url = f"https://www.drive2.ru/cars/{brand}/{model}/reviews/"

        for page in range(1, max_pages + 1):
            try:
                page_url = f"{base_url}?page={page}" if page > 1 else base_url

                # Используем botasaurus для получения HTML
                from botasaurus.request import request

                response = request.get(
                    page_url,
                    headers={
                        "User-Agent": "Mozilla/5.0 (Windows NT 10.0; Win64; x64) AppleWebKit/537.36"
                    },
                )

                if response.status_code != 200:
                    break

                page_reviews = await self.parse_reviews(response.text, brand, model)
                reviews.extend(page_reviews)

                # Задержка между запросами
                await self.random_delay(3, 7)

            except Exception as e:
                logger.error(f"Ошибка парсинга страницы {page}: {e}")
                break

        return reviews<|MERGE_RESOLUTION|>--- conflicted
+++ resolved
@@ -1,10 +1,8 @@
 import logging
 import re
-<<<<<<< HEAD
+
 from typing import Any, Dict, List
-=======
-from typing import List, Dict, Any
->>>>>>> ea44eb65
+
 from urllib.parse import urljoin
 
 from bs4 import BeautifulSoup
