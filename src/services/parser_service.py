from __future__ import annotations

<<<<<<< HEAD
from auto_reviews_parser import AutoReviewsParser
from config.settings import settings, TARGET_BRANDS
=======
import json

from auto_reviews_parser import AutoReviewsParser, Config
>>>>>>> 6341b475

from .queue_service import QueueService
from .export_service import ExportService
from ..utils.cache import RedisCache


class ParserService:
    """Сервис-оркестратор для работы парсеров"""

<<<<<<< HEAD
    def __init__(self, db_path: str = settings.db_path):
        self.queue_service = QueueService(db_path, TARGET_BRANDS)
=======
    def __init__(
        self, db_path: str = Config.DB_PATH, cache: RedisCache | None = None
    ):
        self.queue_service = QueueService(db_path, Config.TARGET_BRANDS)
>>>>>>> 6341b475
        self.export_service = ExportService(db_path)
        self.parser = AutoReviewsParser(db_path, queue_service=self.queue_service)
        self.cache = cache

    def get_status_data(self) -> dict:
        """Получить статистику из базы с использованием кэша."""
        cache_key = "parser_status"
        if self.cache:
            cached = self.cache.get(cache_key)
            if cached:
                return json.loads(cached)
        stats = self.parser.db.get_parsing_stats()
        queue_stats = self.queue_service.get_queue_stats()
        data = {"stats": stats, "queue_stats": queue_stats}
        if self.cache:
            self.cache.set(cache_key, json.dumps(data))
        return data

    def show_status(self) -> None:
        """Показать статус базы данных и очереди"""
        data = self.get_status_data()
        stats = data["stats"]
        print("\n📊 СТАТУС БАЗЫ ДАННЫХ")
        print("=" * 50)
        print(f"Всего отзывов: {stats['total_reviews']:,}")
        print(f"Уникальных брендов: {stats['unique_brands']}")
        print(f"Уникальных моделей: {stats['unique_models']}")

        if stats["by_source"]:
            print("\nПо источникам:")
            for source, count in stats["by_source"].items():
                print(f"  {source}: {count:,}")

        if stats["by_type"]:
            print("\nПо типам:")
            for type_name, count in stats["by_type"].items():
                print(f"  {type_name}: {count:,}")

        queue_stats = data["queue_stats"]
        print("\n📋 СТАТУС ОЧЕРЕДИ")
        print("=" * 50)
        total_sources = sum(queue_stats.values())
        for status, count in queue_stats.items():
            percentage = (count / total_sources * 100) if total_sources > 0 else 0
            print(f"{status}: {count} ({percentage:.1f}%)")
        print(f"Всего источников: {total_sources}")

    def reset_queue(self) -> None:
        """Сброс очереди парсинга"""
        print("🔄 Сброс очереди парсинга...")
        self.queue_service.initialize_queue()

    def export_data(self, output_format: str = "xlsx") -> None:
        """Экспорт данных из базы"""
        self.export_service.export_data(output_format)<|MERGE_RESOLUTION|>--- conflicted
+++ resolved
@@ -1,13 +1,8 @@
 from __future__ import annotations
 
-<<<<<<< HEAD
-from auto_reviews_parser import AutoReviewsParser
-from config.settings import settings, TARGET_BRANDS
-=======
 import json
 
 from auto_reviews_parser import AutoReviewsParser, Config
->>>>>>> 6341b475
 
 from .queue_service import QueueService
 from .export_service import ExportService
@@ -17,15 +12,10 @@
 class ParserService:
     """Сервис-оркестратор для работы парсеров"""
 
-<<<<<<< HEAD
-    def __init__(self, db_path: str = settings.db_path):
-        self.queue_service = QueueService(db_path, TARGET_BRANDS)
-=======
     def __init__(
         self, db_path: str = Config.DB_PATH, cache: RedisCache | None = None
     ):
         self.queue_service = QueueService(db_path, Config.TARGET_BRANDS)
->>>>>>> 6341b475
         self.export_service = ExportService(db_path)
         self.parser = AutoReviewsParser(db_path, queue_service=self.queue_service)
         self.cache = cache
