--- conflicted
+++ resolved
@@ -1035,7 +1035,6 @@
                     data, metadata=self.drom_parser
                 )
             elif source == "drive2.ru":
-<<<<<<< HEAD
                 # Вызываем метод с правильной сигнатурой
                 reviews = self.drive2_parser.parse_brand_model_reviews(data)
             if reviews is None:
@@ -1043,12 +1042,6 @@
                     f"Parser returned no reviews for {brand} {model} on {source}"
                 )
                 reviews = []
-=======
-                # Вызываем метод с передачей экземпляра парсера через metadata
-                reviews = self.drive2_parser.parse_brand_model_reviews(
-                    data, metadata=self.drive2_parser
-                )
->>>>>>> 844f0fcf
 
             # Сохраняем отзывы в базу
             saved_count = 0
