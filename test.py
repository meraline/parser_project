#!/usr/bin/env python3
"""
Стабильный парсер отзывов и бортжурналов для автомобилей
Собирает данные с Drom.ru и Drive2.ru в базу данных
Работает в щадящем режиме для долгосрочного сбора данных
"""

import sqlite3
import time
import random
from datetime import datetime, timedelta
from typing import Dict, List, Optional, Tuple
import re
import json
import logging
from dataclasses import dataclass
from urllib.parse import urljoin, urlparse
import hashlib
from pathlib import Path

from botasaurus.browser import browser, Driver
from botasaurus.request import request, Request
from botasaurus.soupify import soupify
from botasaurus import bt

# ==================== НАСТРОЙКИ ====================


class Config:
    """Конфигурация парсера"""

    # База данных
    DB_PATH = "auto_reviews.db"

    # Задержки (в секундах)
    MIN_DELAY = 5  # Минимальная задержка между запросами
    MAX_DELAY = 15  # Максимальная задержка между запросами
    ERROR_DELAY = 30  # Задержка при ошибке
    RATE_LIMIT_DELAY = 300  # Задержка при rate limit (5 минут)

    # Ограничения
    MAX_RETRIES = 3  # Максимальное количество повторов
    PAGES_PER_SESSION = 50  # Страниц за сессию
    MAX_REVIEWS_PER_MODEL = 1000  # Максимум отзывов на модель

    # User agents для ротации
    USER_AGENTS = [
        "Mozilla/5.0 (Windows NT 10.0; Win64; x64) AppleWebKit/537.36 (KHTML, like Gecko) Chrome/120.0.0.0 Safari/537.36",
        "Mozilla/5.0 (Windows NT 10.0; Win64; x64) AppleWebKit/537.36 (KHTML, like Gecko) Chrome/119.0.0.0 Safari/537.36",
        "Mozilla/5.0 (Macintosh; Intel Mac OS X 10_15_7) AppleWebKit/537.36 (KHTML, like Gecko) Chrome/120.0.0.0 Safari/537.36",
        "Mozilla/5.0 (X11; Linux x86_64) AppleWebKit/537.36 (KHTML, like Gecko) Chrome/120.0.0.0 Safari/537.36",
    ]

    # Список популярных брендов и моделей для парсинга
    TARGET_BRANDS = {
        "toyota": ["camry", "corolla", "rav4", "highlander", "prius", "land-cruiser"],
        "volkswagen": ["polo", "golf", "passat", "tiguan", "touareg", "jetta"],
        "nissan": ["qashqai", "x-trail", "almera", "teana", "murano", "pathfinder"],
        "hyundai": ["solaris", "elantra", "tucson", "santa-fe", "creta", "sonata"],
        "kia": ["rio", "cerato", "sportage", "sorento", "soul", "optima"],
        "mazda": ["mazda3", "mazda6", "cx-5", "cx-3", "mx-5", "cx-9"],
        "ford": ["focus", "fiesta", "mondeo", "kuga", "explorer", "ecosport"],
        "chevrolet": ["cruze", "aveo", "captiva", "lacetti", "tahoe", "suburban"],
        "skoda": ["octavia", "rapid", "fabia", "superb", "kodiaq", "karoq"],
        "renault": ["logan", "sandero", "duster", "kaptur", "megane", "fluence"],
        "mitsubishi": ["lancer", "outlander", "asx", "pajero", "eclipse-cross", "l200"],
        "honda": ["civic", "accord", "cr-v", "pilot", "fit", "hr-v"],
        "bmw": ["3-series", "5-series", "x3", "x5", "x1", "1-series"],
        "mercedes-benz": ["c-class", "e-class", "s-class", "glc", "gle", "gla"],
        "audi": ["a3", "a4", "a6", "q3", "q5", "q7"],
        "lada": ["granta", "kalina", "priora", "vesta", "xray", "largus"],
    }


# ==================== МОДЕЛИ ДАННЫХ ====================


@dataclass
class ReviewData:
    """Структура данных отзыва"""

    source: str  # drom.ru, drive2.ru
    type: str  # review, board_journal
    brand: str
    model: str
    generation: Optional[str] = None
    year: Optional[int] = None
    url: str = ""
    title: str = ""
    content: str = ""
    author: str = ""
    rating: Optional[float] = None
    pros: str = ""
    cons: str = ""
    mileage: Optional[int] = None
    engine_volume: Optional[float] = None
    fuel_type: str = ""
    transmission: str = ""
    body_type: str = ""
    drive_type: str = ""
    publish_date: Optional[datetime] = None
    views_count: Optional[int] = None
    likes_count: Optional[int] = None
    comments_count: Optional[int] = None
    parsed_at: datetime = None
    content_hash: str = ""

    def __post_init__(self):
        if self.parsed_at is None:
            self.parsed_at = datetime.now()

        # Создаем хеш контента для дедупликации
        content_for_hash = (
            f"{self.url}_{self.title}_{self.content[:100] if self.content else ''}"
        )
        self.content_hash = hashlib.md5(content_for_hash.encode()).hexdigest()


# ==================== БАЗА ДАННЫХ ====================


class ReviewsDatabase:
    """Управление базой данных отзывов"""

    def __init__(self, db_path: str = Config.DB_PATH):
        self.db_path = db_path
        self.init_database()

    def init_database(self):
        """Инициализация базы данных"""
        conn = sqlite3.connect(self.db_path)
        cursor = conn.cursor()

        # Таблица отзывов
        cursor.execute(
            """
            CREATE TABLE IF NOT EXISTS reviews (
                id INTEGER PRIMARY KEY AUTOINCREMENT,
                source TEXT NOT NULL,
                type TEXT NOT NULL,
                brand TEXT NOT NULL,
                model TEXT NOT NULL,
                generation TEXT,
                year INTEGER,
                url TEXT UNIQUE,
                title TEXT,
                content TEXT,
                author TEXT,
                rating REAL,
                pros TEXT,
                cons TEXT,
                mileage INTEGER,
                engine_volume REAL,
                fuel_type TEXT,
                transmission TEXT,
                body_type TEXT,
                drive_type TEXT,
                publish_date DATETIME,
                views_count INTEGER,
                likes_count INTEGER,
                comments_count INTEGER,
                parsed_at DATETIME DEFAULT CURRENT_TIMESTAMP,
                content_hash TEXT UNIQUE,
                UNIQUE(url, content_hash)
            )
        """
        )

        # Таблица статистики парсинга
        cursor.execute(
            """
            CREATE TABLE IF NOT EXISTS parsing_stats (
                id INTEGER PRIMARY KEY AUTOINCREMENT,
                session_id TEXT,
                brand TEXT,
                model TEXT,
                source TEXT,
                pages_parsed INTEGER DEFAULT 0,
                reviews_found INTEGER DEFAULT 0,
                errors_count INTEGER DEFAULT 0,
                started_at DATETIME DEFAULT CURRENT_TIMESTAMP,
                finished_at DATETIME,
                status TEXT DEFAULT 'running'
            )
        """
        )

        # Таблица источников (для отслеживания прогресса)
        cursor.execute(
            """
            CREATE TABLE IF NOT EXISTS sources_queue (
                id INTEGER PRIMARY KEY AUTOINCREMENT,
                brand TEXT,
                model TEXT,
                source TEXT,
                base_url TEXT,
                priority INTEGER DEFAULT 1,
                status TEXT DEFAULT 'pending',
                last_parsed DATETIME,
                total_pages INTEGER DEFAULT 0,
                parsed_pages INTEGER DEFAULT 0,
                created_at DATETIME DEFAULT CURRENT_TIMESTAMP
            )
        """
        )

        # Индексы для быстрого поиска
        cursor.execute(
            "CREATE INDEX IF NOT EXISTS idx_brand_model ON reviews(brand, model)"
        )
        cursor.execute(
            "CREATE INDEX IF NOT EXISTS idx_source_type ON reviews(source, type)"
        )
        cursor.execute("CREATE INDEX IF NOT EXISTS idx_parsed_at ON reviews(parsed_at)")
        cursor.execute(
            "CREATE INDEX IF NOT EXISTS idx_content_hash ON reviews(content_hash)"
        )

        conn.commit()
        conn.close()

    def save_review(self, review: ReviewData) -> bool:
        """Сохранение отзыва в базу"""
        try:
            conn = sqlite3.connect(self.db_path)
            cursor = conn.cursor()

            cursor.execute(
                """
                INSERT OR IGNORE INTO reviews (
                    source, type, brand, model, generation, year, url, title, content,
                    author, rating, pros, cons, mileage, engine_volume, fuel_type,
                    transmission, body_type, drive_type, publish_date, views_count,
                    likes_count, comments_count, parsed_at, content_hash
                ) VALUES (?, ?, ?, ?, ?, ?, ?, ?, ?, ?, ?, ?, ?, ?, ?, ?, ?, ?, ?, ?, ?, ?, ?, ?, ?)
            """,
                (
                    review.source,
                    review.type,
                    review.brand,
                    review.model,
                    review.generation,
                    review.year,
                    review.url,
                    review.title,
                    review.content,
                    review.author,
                    review.rating,
                    review.pros,
                    review.cons,
                    review.mileage,
                    review.engine_volume,
                    review.fuel_type,
                    review.transmission,
                    review.body_type,
                    review.drive_type,
                    review.publish_date,
                    review.views_count,
                    review.likes_count,
                    review.comments_count,
                    review.parsed_at,
                    review.content_hash,
                ),
            )

            success = cursor.rowcount > 0
            conn.commit()
            conn.close()
            return success

        except sqlite3.IntegrityError:
            # Дублирующая запись
            return False
        except Exception as e:
            logging.error(f"Ошибка сохранения отзыва: {e}")
            return False

    def get_reviews_count(self, brand: str = None, model: str = None) -> int:
        """Получение количества отзывов"""
        conn = sqlite3.connect(self.db_path)
        cursor = conn.cursor()

        if brand and model:
            cursor.execute(
                "SELECT COUNT(*) FROM reviews WHERE brand = ? AND model = ?",
                (brand, model),
            )
        elif brand:
            cursor.execute("SELECT COUNT(*) FROM reviews WHERE brand = ?", (brand,))
        else:
            cursor.execute("SELECT COUNT(*) FROM reviews")

        count = cursor.fetchone()[0]
        conn.close()
        return count

    def is_url_parsed(self, url: str) -> bool:
        """Проверка, был ли URL уже спарсен"""
        conn = sqlite3.connect(self.db_path)
        cursor = conn.cursor()

        cursor.execute("SELECT 1 FROM reviews WHERE url = ? LIMIT 1", (url,))
        exists = cursor.fetchone() is not None

        conn.close()
        return exists

    def get_parsing_stats(self) -> Dict:
        """Получение статистики парсинга"""
        conn = sqlite3.connect(self.db_path)
        cursor = conn.cursor()

        # Общая статистика
        cursor.execute("SELECT COUNT(*) FROM reviews")
        total_reviews = cursor.fetchone()[0]

        cursor.execute("SELECT COUNT(DISTINCT brand) FROM reviews")
        unique_brands = cursor.fetchone()[0]

        cursor.execute("SELECT COUNT(DISTINCT model) FROM reviews")
        unique_models = cursor.fetchone()[0]

        cursor.execute("SELECT source, COUNT(*) FROM reviews GROUP BY source")
        by_source = dict(cursor.fetchall())

        cursor.execute("SELECT type, COUNT(*) FROM reviews GROUP BY type")
        by_type = dict(cursor.fetchall())

        conn.close()

        return {
            "total_reviews": total_reviews,
            "unique_brands": unique_brands,
            "unique_models": unique_models,
            "by_source": by_source,
            "by_type": by_type,
        }


# ==================== ПАРСЕРЫ ====================


class BaseParser:
    """Базовый класс для парсеров"""

    def __init__(self, db: ReviewsDatabase):
        self.db = db
        self.session_stats = {"parsed": 0, "saved": 0, "errors": 0, "skipped": 0}

    def random_delay(self, min_delay: int = None, max_delay: int = None):
        """Случайная задержка между запросами"""
        min_delay = min_delay or Config.MIN_DELAY
        max_delay = max_delay or Config.MAX_DELAY
        delay = random.uniform(min_delay, max_delay)
        time.sleep(delay)

    def normalize_text(self, text: str) -> str:
        """Нормализация текста"""
        if not text:
            return ""

        # Убираем лишние пробелы и переносы
        text = re.sub(r"\s+", " ", text.strip())

        # Убираем HTML теги если остались
        text = re.sub(r"<[^>]+>", "", text)

        return text

    def extract_year(self, text: str) -> Optional[int]:
        """Извлечение года из текста"""
        year_match = re.search(r"\b(19|20)\d{2}\b", text)
        if year_match:
            year = int(year_match.group())
            if 1980 <= year <= datetime.now().year:
                return year
        return None

    def extract_mileage(self, text: str) -> Optional[int]:
        """Извлечение пробега из текста"""
        # Ищем числа с "км", "тыс", "k" и т.д.
        patterns = [
            r"(\d+(?:\s*\d{3})*)\s*(?:тыс\.?\s*)?км",
            r"(\d+)\s*(?:k|К)\s*км",
            r"пробег[:\s]*(\d+(?:\s*\d{3})*)",
            r"(\d+(?:\s*\d{3})*)\s*(?:тысяч|тыс)",
        ]

        for pattern in patterns:
            match = re.search(pattern, text, re.IGNORECASE)
            if match:
                mileage_str = match.group(1).replace(" ", "")
                try:
                    mileage = int(mileage_str)
                    # Если число меньше 1000, возможно это тысячи километров
                    if mileage < 1000:
                        mileage *= 1000
                    return mileage
                except ValueError:
                    continue

        return None

    def extract_engine_volume(self, text: str) -> Optional[float]:
        """Извлечение объема двигателя из текста"""
        patterns = [
            r"(\d+(?:\.\d+)?)\s*л",
            r"(\d{4})\s*см³",  # 1600 см³
            r"(\d+\.\d+)",  # 1.6, 2.0 и т.д.
        ]

        for pattern in patterns:
            matches = re.findall(pattern, text)
            for match in matches:
                try:
                    volume = float(match)
                    # Преобразуем см³ в литры
                    if volume > 100:  # см³
                        volume = volume / 1000

                    if 0.8 <= volume <= 8.0:  # Разумные пределы
                        return volume
                except ValueError:
                    continue

        return None

    def _parse_date(self, date_text: str) -> Optional[datetime]:
        """Парсинг даты из текста"""
        try:
            # Убираем лишние символы
            date_text = re.sub(r"[^\d\.\s\w]", "", date_text).strip()

            # Обрабатываем относительные даты
            now = datetime.now()

            if "сегодня" in date_text.lower():
                return now.replace(hour=12, minute=0, second=0, microsecond=0)
            elif "вчера" in date_text.lower():
                return (now - timedelta(days=1)).replace(
                    hour=12, minute=0, second=0, microsecond=0
                )
            elif "назад" in date_text.lower():
                if "дн" in date_text:
                    days_match = re.search(r"(\d+)\s*дн", date_text)
                    if days_match:
                        days = int(days_match.group(1))
                        return now - timedelta(days=days)
                elif "час" in date_text:
                    hours_match = re.search(r"(\d+)\s*час", date_text)
                    if hours_match:
                        hours = int(hours_match.group(1))
                        return now - timedelta(hours=hours)

            # Стандартные форматы
            patterns = [
                r"(\d{1,2})\.(\d{1,2})\.(\d{4})",  # 01.01.2023
                r"(\d{1,2})\s+(\w+)\s+(\d{4})",  # 1 января 2023
                r"(\d{4})-(\d{2})-(\d{2})",  # 2023-01-01
            ]

            months_map = {
                "января": 1,
                "февраля": 2,
                "марта": 3,
                "апреля": 4,
                "мая": 5,
                "июня": 6,
                "июля": 7,
                "августа": 8,
                "сентября": 9,
                "октября": 10,
                "ноября": 11,
                "декабря": 12,
            }

            for pattern in patterns:
                match = re.search(pattern, date_text)
                if match:
                    groups = match.groups()

                    if len(groups) == 3:
                        if groups[1].isdigit():
                            day, month, year = map(int, groups)
                        else:
                            day = int(groups[0])
                            month = months_map.get(groups[1].lower(), 1)
                            year = int(groups[2])

                        return datetime(year, month, day)

        except Exception:
            pass

        return None


@browser(
    block_images=True,
    cache=True,
    reuse_driver=True,
    max_retry=3,
    user_agent=random.choice(Config.USER_AGENTS),
    headless=True,
)
class DromParser(BaseParser):
    """Парсер отзывов с Drom.ru"""

<<<<<<< HEAD
=======
    @browser(
        block_images=True,
        cache=False,
        reuse_driver=True,
        max_retry=3,
        user_agent=random.choice(Config.USER_AGENTS),
        headless=True,
    )
>>>>>>> 70875b0a
    def parse_brand_model_reviews(self, driver: Driver, data: Dict) -> List[ReviewData]:
        """Парсинг отзывов для конкретной марки и модели"""
        brand = data["brand"]
        model = data["model"]
        max_pages = data.get("max_pages", 50)

        reviews = []
        base_url = f"https://www.drom.ru/reviews/{brand}/{model}/"

        try:
            print(f"  🔍 Drom.ru: Парсинг отзывов {brand} {model}")

            # Переходим на страницу отзывов
            driver.google_get(base_url, bypass_cloudflare=True)
            self.random_delay(3, 7)

            # Проверяем, что страница загрузилась корректно
            if driver.select(".error-page") or "404" in driver.title:
                print(f"    ⚠️ Страница не найдена: {base_url}")
                return reviews

            # Парсим все страницы
            current_page = 1

            while current_page <= max_pages:
                print(f"    📄 Страница {current_page}")

                # Ищем карточки отзывов
                review_cards = driver.select_all('[data-ftid="component_reviews-item"]')
                if not review_cards:
                    review_cards = driver.select_all(".css-1ksh4lf")

                if not review_cards:
                    print(f"    ⚠️ Отзывы не найдены на странице {current_page}")
                    break

                page_reviews = 0

                for card in review_cards:
                    try:
                        review = self._parse_review_card(card, brand, model, base_url)
                        if review and not self.db.is_url_parsed(review.url):
                            reviews.append(review)
                            page_reviews += 1

                    except Exception as e:
                        self.session_stats["errors"] += 1
                        logging.error(f"Ошибка парсинга карточки отзыва: {e}")

                print(f"    ✓ Найдено {page_reviews} новых отзывов")

                # Ищем ссылку на следующую страницу
                next_link = driver.select('a[rel="next"]')
                if not next_link:
                    print(f"    📋 Больше страниц нет")
                    break

                # Переходим на следующую страницу
                next_url = next_link.get_attribute("href")
                if next_url:
                    if not next_url.startswith("http"):
                        next_url = urljoin(base_url, next_url)

                    driver.get_via_this_page(next_url)
                    self.random_delay()
                    current_page += 1
                else:
                    break

            print(f"  ✓ Drom.ru: Собрано {len(reviews)} отзывов для {brand} {model}")

        except Exception as e:
            logging.error(f"Ошибка парсинга Drom.ru {brand} {model}: {e}")
            self.session_stats["errors"] += 1

        return reviews

    def _parse_review_card(
        self, card, brand: str, model: str, base_url: str
    ) -> Optional[ReviewData]:
        """Парсинг одной карточки отзыва"""
        try:
            review = ReviewData(
                source="drom.ru", type="review", brand=brand, model=model
            )

            # Заголовок и ссылка
            title_link = card.select("h3 a") or card.select(
                'a[data-ftid="component_reviews-item-title"]'
            )
            if title_link:
                review.title = self.normalize_text(title_link.get_text())
                href = title_link.get_attribute("href")
                if href:
                    review.url = urljoin(base_url, href)

            # Рейтинг
            rating_elem = card.select(".css-kxziuu") or card.select(
                '[data-ftid="component_rating"]'
            )
            if rating_elem:
                rating_text = rating_elem.get_text()
                rating_match = re.search(r"(\d+(?:\.\d+)?)", rating_text)
                if rating_match:
                    review.rating = float(rating_match.group(1))

            # Автор
            author_elem = card.select(".css-username") or card.select(
                '[data-ftid="component_username"]'
            )
            if author_elem:
                review.author = self.normalize_text(author_elem.get_text())

            # Информация об автомобиле
            specs_elem = card.select(".css-1x4jntm") or card.select(".css-car-info")
            if specs_elem:
                specs_text = specs_elem.get_text()

                # Извлекаем характеристики
                review.year = self.extract_year(specs_text)
                review.engine_volume = self.extract_engine_volume(specs_text)
                review.mileage = self.extract_mileage(specs_text)

                # Тип топлива
                if "бензин" in specs_text.lower():
                    review.fuel_type = "бензин"
                elif "дизель" in specs_text.lower():
                    review.fuel_type = "дизель"
                elif "гибрид" in specs_text.lower():
                    review.fuel_type = "гибрид"

                # Коробка передач
                if "автомат" in specs_text.lower() or "акпп" in specs_text.lower():
                    review.transmission = "автомат"
                elif "механик" in specs_text.lower() or "мкпп" in specs_text.lower():
                    review.transmission = "механика"
                elif "вариатор" in specs_text.lower():
                    review.transmission = "вариатор"

            # Краткое содержание
            content_elem = card.select(".css-1wdvlz0") or card.select(".review-preview")
            if content_elem:
                review.content = self.normalize_text(content_elem.get_text())

            # Дата публикации
            date_elem = card.select(".css-date") or card.select(
                '[data-ftid="component_date"]'
            )
            if date_elem:
                date_text = date_elem.get_text()
                review.publish_date = self._parse_date(date_text)

            return review if review.url else None

        except Exception as e:
            logging.error(f"Ошибка парсинга карточки отзыва Drom: {e}")
            return None


class Drive2Parser(BaseParser):
    """Парсер отзывов и бортжурналов с Drive2.ru"""

    @browser(
        block_images=True,
        cache=False,
        reuse_driver=True,
        max_retry=3,
        user_agent=random.choice(Config.USER_AGENTS),
        headless=True,
    )
    def parse_brand_model_reviews(self, driver: Driver, data: Dict) -> List[ReviewData]:
        """Парсинг отзывов для конкретной марки и модели"""
        brand = data["brand"]
        model = data["model"]
        max_pages = data.get("max_pages", 50)

        reviews = []

        # Парсим и отзывы, и бортжурналы
        for content_type in ["experience", "logbook"]:
            try:
                type_reviews = self._parse_content_type(
                    driver, brand, model, content_type, max_pages // 2
                )
                reviews.extend(type_reviews)
                self.random_delay(5, 10)  # Пауза между типами контента

            except Exception as e:
                logging.error(
                    f"Ошибка парсинга {content_type} Drive2.ru {brand} {model}: {e}"
                )
                self.session_stats["errors"] += 1

        return reviews

    def _parse_content_type(
        self, driver: Driver, brand: str, model: str, content_type: str, max_pages: int
    ) -> List[ReviewData]:
        """Парсинг конкретного типа контента"""
        reviews = []

        # URL в зависимости от типа контента
        if content_type == "experience":
            base_url = f"https://www.drive2.ru/experience/{brand}/{model}/"
            review_type = "review"
        else:  # logbook
            base_url = f"https://www.drive2.ru/cars/{brand}/{model}/logbook/"
            review_type = "board_journal"

        print(f"  🔍 Drive2.ru: Парсинг {review_type} {brand} {model}")

        try:
            driver.google_get(base_url, bypass_cloudflare=True)
            self.random_delay(3, 7)

            # Проверяем наличие ошибки
            if driver.select(".c-error") or "404" in driver.title:
                print(f"    ⚠️ Страница не найдена: {base_url}")
                return reviews

            current_page = 1

            while current_page <= max_pages:
                print(f"    📄 Страница {current_page} ({review_type})")

                # Ищем карточки
                if content_type == "experience":
                    cards = driver.select_all(".c-car-card")
                else:
                    cards = driver.select_all(".c-post-card") or driver.select_all(
                        ".c-logbook-card"
                    )

                if not cards:
                    print(f"    ⚠️ Контент не найден на странице {current_page}")
                    break

                page_reviews = 0

                for card in cards:
                    try:
                        review = self._parse_drive2_card(
                            card, brand, model, review_type, base_url
                        )
                        if review and not self.db.is_url_parsed(review.url):
                            reviews.append(review)
                            page_reviews += 1

                    except Exception as e:
                        self.session_stats["errors"] += 1
                        logging.error(f"Ошибка парсинга карточки Drive2: {e}")

                print(f"    ✓ Найдено {page_reviews} новых записей")

                # Поиск следующей страницы
                next_link = driver.select(".c-pagination__next") or driver.select(
                    'a[rel="next"]'
                )
                if not next_link or "disabled" in next_link.get_attribute("class", ""):
                    print(f"    📋 Больше страниц нет")
                    break

                # Переходим на следующую страницу
                next_url = next_link.get_attribute("href")
                if next_url:
                    if not next_url.startswith("http"):
                        next_url = urljoin(base_url, next_url)
                    driver.google_get(next_url, bypass_cloudflare=True)
                    self.random_delay(3, 7)
                    current_page += 1
                else:
                    break

        except Exception as e:
            logging.error(
                f"Ошибка парсинга Drive2.ru {content_type} {brand} {model}: {e}"
            )
            self.session_stats["errors"] += 1

        print(
            f"  ✓ Drive2.ru: Собрано {len(reviews)} записей ({review_type}) для {brand} {model}"
        )
        return reviews

    def _parse_drive2_card(
        self, card, brand: str, model: str, review_type: str, base_url: str
    ) -> Optional[ReviewData]:
        """Парсинг одной карточки Drive2"""
        try:
            review = ReviewData(
                source="drive2.ru", type=review_type, brand=brand, model=model
            )

            # Заголовок и ссылка
            title_link = (
                card.select("a.c-car-card__caption")
                or card.select("a.c-post-card__title")
                or card.select("h3 a")
            )
            if title_link:
                review.title = self.normalize_text(title_link.get_text())
                href = title_link.get_attribute("href")
                if href:
                    review.url = urljoin(base_url, href)

            # Автор
            author_elem = card.select(".c-username__link") or card.select(
                ".c-post-card__author"
            )
            if author_elem:
                review.author = self.normalize_text(author_elem.get_text())

            # Информация об автомобиле
            info_elem = card.select(".c-car-card__info") or card.select(
                ".c-post-card__car-info"
            )
            if info_elem:
                info_text = info_elem.get_text()

                # Извлекаем характеристики
                review.year = self.extract_year(info_text)
                review.engine_volume = self.extract_engine_volume(info_text)
                review.mileage = self.extract_mileage(info_text)

                # Дополнительные характеристики
                if "бензин" in info_text.lower():
                    review.fuel_type = "бензин"
                elif "дизель" in info_text.lower():
                    review.fuel_type = "дизель"

                if "автомат" in info_text.lower():
                    review.transmission = "автомат"
                elif "механик" in info_text.lower():
                    review.transmission = "механика"

                # Привод
                if "полный" in info_text.lower() or "4wd" in info_text.lower():
                    review.drive_type = "полный"
                elif "передний" in info_text.lower() or "fwd" in info_text.lower():
                    review.drive_type = "передний"
                elif "задний" in info_text.lower() or "rwd" in info_text.lower():
                    review.drive_type = "задний"

            # Пробег отдельно
            mileage_elem = card.select(".c-car-card__param_mileage")
            if mileage_elem:
                mileage_text = mileage_elem.get_text()
                review.mileage = self.extract_mileage(mileage_text)

            # Краткое содержание
            preview_elem = card.select(".c-car-card__preview") or card.select(
                ".c-post-card__preview"
            )
            if preview_elem:
                review.content = self.normalize_text(preview_elem.get_text())

            # Статистика
            views_elem = card.select(".c-post-card__views")
            if views_elem:
                views_text = views_elem.get_text()
                views_match = re.search(r"(\d+)", views_text)
                if views_match:
                    review.views_count = int(views_match.group(1))

            likes_elem = card.select(".c-post-card__likes")
            if likes_elem:
                likes_text = likes_elem.get_text()
                likes_match = re.search(r"(\d+)", likes_text)
                if likes_match:
                    review.likes_count = int(likes_match.group(1))

            # Дата
            date_elem = card.select(".c-post-card__date") or card.select(
                ".c-car-card__date"
            )
            if date_elem:
                date_text = date_elem.get_text()
                review.publish_date = self._parse_date(date_text)

            return review if review.url else None

        except Exception as e:
            logging.error(f"Ошибка парсинга карточки Drive2: {e}")
            return None


# ==================== ГЛАВНЫЙ ПАРСЕР ====================


class AutoReviewsParser:
    """Главный класс парсера отзывов автомобилей"""

    def __init__(self, db_path: str = Config.DB_PATH):
        self.db = ReviewsDatabase(db_path)
        self.setup_logging()
        self.session_id = datetime.now().strftime("%Y%m%d_%H%M%S")

        # Инициализация парсеров
        self.drom_parser = DromParser(self.db)
        self.drive2_parser = Drive2Parser(self.db)

    def setup_logging(self):
        """Настройка логирования"""
        log_dir = Path("logs")
        log_dir.mkdir(exist_ok=True)

        log_file = log_dir / f"parser_{datetime.now().strftime('%Y%m%d')}.log"

        logging.basicConfig(
            level=logging.INFO,
            format="%(asctime)s - %(levelname)s - %(message)s",
            handlers=[
                logging.FileHandler(log_file, encoding="utf-8"),
                logging.StreamHandler(),
            ],
        )

    def initialize_sources_queue(self):
        """Инициализация очереди источников для парсинга"""
        conn = sqlite3.connect(self.db.db_path)
        cursor = conn.cursor()

        # Очищаем старую очередь
        cursor.execute("DELETE FROM sources_queue")

        # Добавляем все комбинации брендов и моделей
        for brand, models in Config.TARGET_BRANDS.items():
            for model in models:
                for source in ["drom.ru", "drive2.ru"]:
                    cursor.execute(
                        """
                        INSERT INTO sources_queue (brand, model, source, priority)
                        VALUES (?, ?, ?, ?)
                    """,
                        (brand, model, source, 1),
                    )

        conn.commit()
        conn.close()

        total_sources = (
            len(Config.TARGET_BRANDS)
            * sum(len(models) for models in Config.TARGET_BRANDS.values())
            * 2
        )
        print(f"✅ Инициализирована очередь из {total_sources} источников")

    def get_next_source(self) -> Optional[Tuple[str, str, str]]:
        """Получение следующего источника для парсинга"""
        conn = sqlite3.connect(self.db.db_path)
        cursor = conn.cursor()

        # Ищем неспарсенные источники, сортируем по приоритету
        cursor.execute(
            """
            SELECT id, brand, model, source FROM sources_queue 
            WHERE status = 'pending' 
            ORDER BY priority DESC, RANDOM()
            LIMIT 1
        """
        )

        result = cursor.fetchone()

        if result:
            source_id, brand, model, source = result

            # Отмечаем как обрабатываемый
            cursor.execute(
                """
                UPDATE sources_queue 
                SET status = 'processing', last_parsed = CURRENT_TIMESTAMP 
                WHERE id = ?
            """,
                (source_id,),
            )

            conn.commit()
            conn.close()

            return brand, model, source

        conn.close()
        return None

    def mark_source_completed(
        self, brand: str, model: str, source: str, pages_parsed: int, reviews_found: int
    ):
        """Отметка источника как завершенного"""
        conn = sqlite3.connect(self.db.db_path)
        cursor = conn.cursor()

        cursor.execute(
            """
            UPDATE sources_queue 
            SET status = 'completed', parsed_pages = ?, total_pages = ?
            WHERE brand = ? AND model = ? AND source = ?
        """,
            (pages_parsed, pages_parsed, brand, model, source),
        )

        conn.commit()
        conn.close()

    def parse_single_source(self, brand: str, model: str, source: str) -> int:
        """Парсинг одного источника"""
        print(f"\n🎯 Парсинг: {brand} {model} на {source}")

        reviews = []
        data = {"brand": brand, "model": model, "max_pages": Config.PAGES_PER_SESSION}

        try:
            if source == "drom.ru":
                # Вызываем метод с правильной сигнатурой
                reviews = self.drom_parser.parse_brand_model_reviews(data)
            elif source == "drive2.ru":
                # Вызываем метод с правильной сигнатурой
                reviews = self.drive2_parser.parse_brand_model_reviews(data)

            # Сохраняем отзывы в базу
            saved_count = 0
            for review in reviews:
                if self.db.save_review(review):
                    saved_count += 1

            print(f"  💾 Сохранено {saved_count} из {len(reviews)} отзывов")

            # Отмечаем источник как завершенный
            self.mark_source_completed(
                brand, model, source, Config.PAGES_PER_SESSION, saved_count
            )

            return saved_count

        except Exception as e:
            logging.error(f"Критическая ошибка парсинга {brand} {model} {source}: {e}")
            return 0

    def run_parsing_session(
        self, max_sources: int = 10, session_duration_hours: int = 2
    ):
        """Запуск сессии парсинга"""
        print(f"\n🚀 ЗАПУСК СЕССИИ ПАРСИНГА")
        print(f"{'='*60}")
        print(f"Максимум источников за сессию: {max_sources}")
        print(f"Максимальная длительность: {session_duration_hours} часов")
        print(f"{'='*60}")

        session_start = datetime.now()
        session_end = session_start + timedelta(hours=session_duration_hours)

        sources_processed = 0
        total_reviews_saved = 0

        while sources_processed < max_sources and datetime.now() < session_end:
            # Получаем следующий источник
            source_info = self.get_next_source()

            if not source_info:
                print("\n✅ Все источники обработаны!")
                break

            brand, model, source = source_info

            # Проверяем лимит отзывов для модели
            current_count = self.db.get_reviews_count(brand, model)
            if current_count >= Config.MAX_REVIEWS_PER_MODEL:
                print(
                    f"  ⚠️ Лимит отзывов для {brand} {model} достигнут ({current_count})"
                )
                self.mark_source_completed(brand, model, source, 0, 0)
                continue

            # Парсим источник
            try:
                reviews_saved = self.parse_single_source(brand, model, source)
                total_reviews_saved += reviews_saved
                sources_processed += 1

                # Пауза между источниками
                if sources_processed < max_sources:
                    delay = random.uniform(30, 60)  # 30-60 секунд между источниками
                    print(f"  ⏳ Пауза {delay:.1f} сек...")
                    time.sleep(delay)

            except Exception as e:
                logging.error(
                    f"Ошибка обработки источника {brand} {model} {source}: {e}"
                )
                sources_processed += 1

                # Увеличенная пауза при ошибке
                time.sleep(Config.ERROR_DELAY)

        # Статистика сессии
        session_duration = datetime.now() - session_start

        print(f"\n📊 СТАТИСТИКА СЕССИИ")
        print(f"{'='*60}")
        print(f"Длительность: {session_duration}")
        print(f"Источников обработано: {sources_processed}")
        print(f"Отзывов сохранено: {total_reviews_saved}")
        print(f"{'='*60}")

        # Общая статистика базы
        stats = self.db.get_parsing_stats()
        print(f"\n📈 ОБЩАЯ СТАТИСТИКА БАЗЫ ДАННЫХ")
        print(f"{'='*60}")
        print(f"Всего отзывов: {stats['total_reviews']}")
        print(f"Уникальных брендов: {stats['unique_brands']}")
        print(f"Уникальных моделей: {stats['unique_models']}")
        print(f"По источникам: {stats['by_source']}")
        print(f"По типам: {stats['by_type']}")
        print(f"{'='*60}")

    def run_continuous_parsing(
        self, daily_sessions: int = 4, session_sources: int = 10
    ):
        """Непрерывный парсинг с интервалами"""
        print(f"\n🔄 РЕЖИМ НЕПРЕРЫВНОГО ПАРСИНГА")
        print(f"Сессий в день: {daily_sessions}")
        print(f"Источников за сессию: {session_sources}")
        print(f"Интервал между сессиями: {24 // daily_sessions} часов")

        session_interval = timedelta(hours=24 // daily_sessions)

        while True:
            try:
                # Запускаем сессию парсинга
                self.run_parsing_session(
                    max_sources=session_sources, session_duration_hours=2
                )

                # Ждем до следующей сессии
                next_session = datetime.now() + session_interval
                print(
                    f"\n⏰ Следующая сессия: {next_session.strftime('%Y-%m-%d %H:%M:%S')}"
                )

                while datetime.now() < next_session:
                    remaining = next_session - datetime.now()
                    print(f"⏳ До следующей сессии: {remaining}", end="\r")
                    time.sleep(60)  # Проверяем каждую минуту

            except KeyboardInterrupt:
                print("\n👋 Парсинг остановлен пользователем")
                break
            except Exception as e:
                logging.error(f"Критическая ошибка в непрерывном парсинге: {e}")
                print(f"❌ Критическая ошибка: {e}")
                print("⏳ Пауза 30 минут перед повтором...")
                time.sleep(1800)  # 30 минут пауза при критической ошибке


# ==================== УТИЛИТЫ УПРАВЛЕНИЯ ====================


class ParserManager:
    """Менеджер для управления парсером"""

    def __init__(self, db_path: str = Config.DB_PATH):
        self.parser = AutoReviewsParser(db_path)

    def show_status(self):
        """Показать статус базы данных и очереди"""
        stats = self.parser.db.get_parsing_stats()

        print(f"\n📊 СТАТУС БАЗЫ ДАННЫХ")
        print(f"{'='*50}")
        print(f"Всего отзывов: {stats['total_reviews']:,}")
        print(f"Уникальных брендов: {stats['unique_brands']}")
        print(f"Уникальных моделей: {stats['unique_models']}")

        if stats["by_source"]:
            print(f"\nПо источникам:")
            for source, count in stats["by_source"].items():
                print(f"  {source}: {count:,}")

        if stats["by_type"]:
            print(f"\nПо типам:")
            for type_name, count in stats["by_type"].items():
                print(f"  {type_name}: {count:,}")

        # Статистика очереди
        conn = sqlite3.connect(self.parser.db.db_path)
        cursor = conn.cursor()

        cursor.execute("SELECT status, COUNT(*) FROM sources_queue GROUP BY status")
        queue_stats = dict(cursor.fetchall())

        conn.close()

        print(f"\n📋 СТАТУС ОЧЕРЕДИ")
        print(f"{'='*50}")
        total_sources = sum(queue_stats.values())

        for status, count in queue_stats.items():
            percentage = (count / total_sources * 100) if total_sources > 0 else 0
            print(f"{status}: {count} ({percentage:.1f}%)")

        print(f"Всего источников: {total_sources}")

    def reset_queue(self):
        """Сброс очереди парсинга"""
        print("🔄 Сброс очереди парсинга...")
        self.parser.initialize_sources_queue()

    def export_data(self, output_format: str = "xlsx"):
        """Экспорт данных из базы"""
        print(f"📤 Экспорт данных в формате {output_format}...")

        conn = sqlite3.connect(self.parser.db.db_path)

        # Получаем все отзывы
        query = """
            SELECT 
                source, type, brand, model, year, title, author, rating,
                content, pros, cons, mileage, engine_volume, fuel_type,
                transmission, body_type, drive_type, publish_date, 
                views_count, likes_count, comments_count, url, parsed_at
            FROM reviews
            ORDER BY brand, model, parsed_at DESC
        """

        df_data = []
        cursor = conn.cursor()
        cursor.execute(query)

        columns = [description[0] for description in cursor.description]

        for row in cursor.fetchall():
            df_data.append(dict(zip(columns, row)))

        conn.close()

        if not df_data:
            print("❌ Нет данных для экспорта")
            return

        timestamp = datetime.now().strftime("%Y%m%d_%H%M%S")

        if output_format.lower() == "xlsx":
            filename = f"auto_reviews_export_{timestamp}.xlsx"
            bt.write_excel(df_data, filename.replace(".xlsx", ""))
            print(f"✅ Данные экспортированы в {filename}")

        elif output_format.lower() == "json":
            filename = f"auto_reviews_export_{timestamp}.json"
            bt.write_json(df_data, filename.replace(".json", ""))
            print(f"✅ Данные экспортированы в {filename}")

        else:
            print(f"❌ Неподдерживаемый формат: {output_format}")


# ==================== ГЛАВНАЯ ФУНКЦИЯ ====================


def main():
    """Главная функция для запуска парсера"""
    import argparse

    parser = argparse.ArgumentParser(description="Парсер отзывов автомобилей")
    parser.add_argument(
        "command",
        choices=["init", "parse", "continuous", "status", "export"],
        help="Команда для выполнения",
    )
    parser.add_argument(
        "--sources",
        type=int,
        default=10,
        help="Количество источников за сессию (по умолчанию: 10)",
    )
    parser.add_argument(
        "--sessions",
        type=int,
        default=4,
        help="Количество сессий в день для непрерывного режима (по умолчанию: 4)",
    )
    parser.add_argument(
        "--format",
        default="xlsx",
        choices=["xlsx", "json"],
        help="Формат экспорта данных (по умолчанию: xlsx)",
    )

    args = parser.parse_args()

    manager = ParserManager()

    if args.command == "init":
        print("🚀 Инициализация парсера...")
        manager.reset_queue()
        print("✅ Парсер готов к работе!")

    elif args.command == "parse":
        print("🎯 Запуск разовой сессии парсинга...")
        manager.parser.run_parsing_session(max_sources=args.sources)

    elif args.command == "continuous":
        print("🔄 Запуск непрерывного парсинга...")
        manager.parser.run_continuous_parsing(
            daily_sessions=args.sessions, session_sources=args.sources
        )

    elif args.command == "status":
        manager.show_status()

    elif args.command == "export":
        manager.export_data(output_format=args.format)


if __name__ == "__main__":
    main()

    # parser = AutoReviewsParser()
    # parser.run_parsing_session(max_sources=10)
    # parser.run_continuous_parsing(daily_sessions=4, session_sources=10)
    # parser.run_parsing_session(max_sources=10)<|MERGE_RESOLUTION|>--- conflicted
+++ resolved
@@ -506,8 +506,6 @@
 class DromParser(BaseParser):
     """Парсер отзывов с Drom.ru"""
 
-<<<<<<< HEAD
-=======
     @browser(
         block_images=True,
         cache=False,
@@ -516,7 +514,7 @@
         user_agent=random.choice(Config.USER_AGENTS),
         headless=True,
     )
->>>>>>> 70875b0a
+
     def parse_brand_model_reviews(self, driver: Driver, data: Dict) -> List[ReviewData]:
         """Парсинг отзывов для конкретной марки и модели"""
         brand = data["brand"]
