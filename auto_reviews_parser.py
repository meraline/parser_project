#!/usr/bin/env python3
"""
Стабильный парсер отзывов и бортжурналов для автомобилей
Собирает данные с Drom.ru и Drive2.ru в базу данных
Работает в щадящем режиме для долгосрочного сбора данных
"""

import sqlite3
import time
import random
from datetime import datetime, timedelta
from typing import Dict, List, Optional, Tuple
import re
import json
import logging
from urllib.parse import urljoin, urlparse
import hashlib
from pathlib import Path

from botasaurus.browser import browser, Driver
from botasaurus.request import request, Request
from botasaurus.soupify import soupify
from botasaurus import bt

# ==================== НАСТРОЙКИ ====================

class Config:
    """Конфигурация парсера"""
    
    # База данных
    DB_PATH = "auto_reviews.db"
    
    # Задержки (в секундах)
    MIN_DELAY = 5      # Минимальная задержка между запросами
    MAX_DELAY = 15     # Максимальная задержка между запросами
    ERROR_DELAY = 30   # Задержка при ошибке
    RATE_LIMIT_DELAY = 300  # Задержка при rate limit (5 минут)
    
    # Ограничения
    MAX_RETRIES = 3    # Максимальное количество повторов
    PAGES_PER_SESSION = 50  # Страниц за сессию
    MAX_REVIEWS_PER_MODEL = 1000  # Максимум отзывов на модель
    
    # User agents для ротации
    USER_AGENTS = [
        "Mozilla/5.0 (Windows NT 10.0; Win64; x64) AppleWebKit/537.36 (KHTML, like Gecko) Chrome/120.0.0.0 Safari/537.36",
        "Mozilla/5.0 (Windows NT 10.0; Win64; x64) AppleWebKit/537.36 (KHTML, like Gecko) Chrome/119.0.0.0 Safari/537.36",
        "Mozilla/5.0 (Macintosh; Intel Mac OS X 10_15_7) AppleWebKit/537.36 (KHTML, like Gecko) Chrome/120.0.0.0 Safari/537.36",
        "Mozilla/5.0 (X11; Linux x86_64) AppleWebKit/537.36 (KHTML, like Gecko) Chrome/120.0.0.0 Safari/537.36"
    ]
    
    # Список популярных брендов и моделей для парсинга
    TARGET_BRANDS = {
        'toyota': ['camry', 'corolla', 'rav4', 'highlander', 'prius', 'land-cruiser'],
        'volkswagen': ['polo', 'golf', 'passat', 'tiguan', 'touareg', 'jetta'],
        'nissan': ['qashqai', 'x-trail', 'almera', 'teana', 'murano', 'pathfinder'],
        'hyundai': ['solaris', 'elantra', 'tucson', 'santa-fe', 'creta', 'sonata'],
        'kia': ['rio', 'cerato', 'sportage', 'sorento', 'soul', 'optima'],
        'mazda': ['mazda3', 'mazda6', 'cx-5', 'cx-3', 'mx-5', 'cx-9'],
        'ford': ['focus', 'fiesta', 'mondeo', 'kuga', 'explorer', 'ecosport'],
        'chevrolet': ['cruze', 'aveo', 'captiva', 'lacetti', 'tahoe', 'suburban'],
        'skoda': ['octavia', 'rapid', 'fabia', 'superb', 'kodiaq', 'karoq'],
        'renault': ['logan', 'sandero', 'duster', 'kaptur', 'megane', 'fluence'],
        'mitsubishi': ['lancer', 'outlander', 'asx', 'pajero', 'eclipse-cross', 'l200'],
        'honda': ['civic', 'accord', 'cr-v', 'pilot', 'fit', 'hr-v'],
        'bmw': ['3-series', '5-series', 'x3', 'x5', 'x1', '1-series'],
        'mercedes-benz': ['c-class', 'e-class', 's-class', 'glc', 'gle', 'gla'],
        'audi': ['a3', 'a4', 'a6', 'q3', 'q5', 'q7'],
        'lada': ['granta', 'kalina', 'priora', 'vesta', 'xray', 'largus']
    }

# ==================== МОДЕЛИ ДАННЫХ ====================

from parsers import ReviewData

# ==================== БАЗА ДАННЫХ ====================

class ReviewsDatabase:
    """Управление базой данных отзывов"""
    
    def __init__(self, db_path: str = Config.DB_PATH):
        self.db_path = db_path
        self.init_database()
    
    def init_database(self):
        """Инициализация базы данных"""
        conn = sqlite3.connect(self.db_path)
        cursor = conn.cursor()
        
        # Таблица отзывов
        cursor.execute("""
            CREATE TABLE IF NOT EXISTS reviews (
                id INTEGER PRIMARY KEY AUTOINCREMENT,
                source TEXT NOT NULL,
                type TEXT NOT NULL,
                brand TEXT NOT NULL,
                model TEXT NOT NULL,
                generation TEXT,
                year INTEGER,
                url TEXT UNIQUE,
                title TEXT,
                content TEXT,
                author TEXT,
                rating REAL,
                pros TEXT,
                cons TEXT,
                mileage INTEGER,
                engine_volume REAL,
                fuel_type TEXT,
                transmission TEXT,
                body_type TEXT,
                drive_type TEXT,
                publish_date DATETIME,
                views_count INTEGER,
                likes_count INTEGER,
                comments_count INTEGER,
                parsed_at DATETIME DEFAULT CURRENT_TIMESTAMP,
                content_hash TEXT UNIQUE,
                UNIQUE(url, content_hash)
            )
        """)
        
        # Таблица статистики парсинга
        cursor.execute("""
            CREATE TABLE IF NOT EXISTS parsing_stats (
                id INTEGER PRIMARY KEY AUTOINCREMENT,
                session_id TEXT,
                brand TEXT,
                model TEXT,
                source TEXT,
                pages_parsed INTEGER DEFAULT 0,
                reviews_found INTEGER DEFAULT 0,
                errors_count INTEGER DEFAULT 0,
                started_at DATETIME DEFAULT CURRENT_TIMESTAMP,
                finished_at DATETIME,
                status TEXT DEFAULT 'running'
            )
        """)
        
        # Таблица источников (для отслеживания прогресса)
        cursor.execute("""
            CREATE TABLE IF NOT EXISTS sources_queue (
                id INTEGER PRIMARY KEY AUTOINCREMENT,
                brand TEXT,
                model TEXT,
                source TEXT,
                base_url TEXT,
                priority INTEGER DEFAULT 1,
                status TEXT DEFAULT 'pending',
                last_parsed DATETIME,
                total_pages INTEGER DEFAULT 0,
                parsed_pages INTEGER DEFAULT 0,
                created_at DATETIME DEFAULT CURRENT_TIMESTAMP
            )
        """)
        
        # Индексы для быстрого поиска
        cursor.execute("CREATE INDEX IF NOT EXISTS idx_brand_model ON reviews(brand, model)")
        cursor.execute("CREATE INDEX IF NOT EXISTS idx_source_type ON reviews(source, type)")
        cursor.execute("CREATE INDEX IF NOT EXISTS idx_parsed_at ON reviews(parsed_at)")
        cursor.execute("CREATE INDEX IF NOT EXISTS idx_content_hash ON reviews(content_hash)")
        
        conn.commit()
        conn.close()
    
    def save_review(self, review: ReviewData) -> bool:
        """Сохранение отзыва в базу"""
        try:
            conn = sqlite3.connect(self.db_path)
            cursor = conn.cursor()
            
            cursor.execute("""
                INSERT OR IGNORE INTO reviews (
                    source, type, brand, model, generation, year, url, title, content,
                    author, rating, pros, cons, mileage, engine_volume, fuel_type,
                    transmission, body_type, drive_type, publish_date, views_count,
                    likes_count, comments_count, parsed_at, content_hash
                ) VALUES (?, ?, ?, ?, ?, ?, ?, ?, ?, ?, ?, ?, ?, ?, ?, ?, ?, ?, ?, ?, ?, ?, ?, ?, ?)
            """, (
                review.source, review.type, review.brand, review.model, review.generation,
                review.year, review.url, review.title, review.content, review.author,
                review.rating, review.pros, review.cons, review.mileage, review.engine_volume,
                review.fuel_type, review.transmission, review.body_type, review.drive_type,
                review.publish_date, review.views_count, review.likes_count,
                review.comments_count, review.parsed_at, review.content_hash
            ))
            
            success = cursor.rowcount > 0
            conn.commit()
            conn.close()
            return success
            
        except sqlite3.IntegrityError:
            # Дублирующая запись
            return False
        except Exception as e:
            logging.error(f"Ошибка сохранения отзыва: {e}")
            return False
    
    def get_reviews_count(self, brand: str = None, model: str = None) -> int:
        """Получение количества отзывов"""
        conn = sqlite3.connect(self.db_path)
        cursor = conn.cursor()
        
        if brand and model:
            cursor.execute("SELECT COUNT(*) FROM reviews WHERE brand = ? AND model = ?", (brand, model))
        elif brand:
            cursor.execute("SELECT COUNT(*) FROM reviews WHERE brand = ?", (brand,))
        else:
            cursor.execute("SELECT COUNT(*) FROM reviews")
        
        count = cursor.fetchone()[0]
        conn.close()
        return count
    
    def is_url_parsed(self, url: str) -> bool:
        """Проверка, был ли URL уже спарсен"""
        conn = sqlite3.connect(self.db_path)
        cursor = conn.cursor()
        
        cursor.execute("SELECT 1 FROM reviews WHERE url = ? LIMIT 1", (url,))
        exists = cursor.fetchone() is not None
        
        conn.close()
        return exists
    
    def get_parsing_stats(self) -> Dict:
        """Получение статистики парсинга"""
        conn = sqlite3.connect(self.db_path)
        cursor = conn.cursor()
        
        # Общая статистика
        cursor.execute("SELECT COUNT(*) FROM reviews")
        total_reviews = cursor.fetchone()[0]
        
        cursor.execute("SELECT COUNT(DISTINCT brand) FROM reviews")
        unique_brands = cursor.fetchone()[0]
        
        cursor.execute("SELECT COUNT(DISTINCT model) FROM reviews")
        unique_models = cursor.fetchone()[0]
        
        cursor.execute("SELECT source, COUNT(*) FROM reviews GROUP BY source")
        by_source = dict(cursor.fetchall())
        
        cursor.execute("SELECT type, COUNT(*) FROM reviews GROUP BY type")
        by_type = dict(cursor.fetchall())
        
        conn.close()
        
        return {
            'total_reviews': total_reviews,
            'unique_brands': unique_brands,
            'unique_models': unique_models,
            'by_source': by_source,
            'by_type': by_type
        }

# ==================== ПАРСЕРЫ ====================

<<<<<<< HEAD
from parsers import DromParser, Drive2Parser
=======
class BaseParser:
    """Базовый класс для парсеров"""
    
    def __init__(self, db: ReviewsDatabase):
        self.db = db
        self.session_stats = {
            'parsed': 0,
            'saved': 0,
            'errors': 0,
            'skipped': 0
        }
    
    def random_delay(self, min_delay: int = None, max_delay: int = None):
        """Случайная задержка между запросами"""
        min_delay = min_delay or Config.MIN_DELAY
        max_delay = max_delay or Config.MAX_DELAY
        delay = random.uniform(min_delay, max_delay)
        time.sleep(delay)
    
    def normalize_text(self, text: str) -> str:
        """Нормализация текста"""
        if not text:
            return ""
        
        # Убираем лишние пробелы и переносы
        text = re.sub(r'\s+', ' ', text.strip())
        
        # Убираем HTML теги если остались
        text = re.sub(r'<[^>]+>', '', text)
        
        return text
    
    def extract_year(self, text: str) -> Optional[int]:
        """Извлечение года из текста"""
        year_match = re.search(r'\b(19|20)\d{2}\b', text)
        if year_match:
            year = int(year_match.group())
            if 1980 <= year <= datetime.now().year:
                return year
        return None
    
    def extract_mileage(self, text: str) -> Optional[int]:
        """Извлечение пробега из текста"""
        # Ищем числа с "км", "тыс", "k" и т.д.
        patterns = [
            r'(\d+(?:\s*\d{3})*)\s*(?:тыс\.?\s*)?км',
            r'(\d+)\s*(?:k|К)\s*км',
            r'пробег[:\s]*(\d+(?:\s*\d{3})*)',
            r'(\d+(?:\s*\d{3})*)\s*(?:тысяч|тыс)',
        ]
        
        for pattern in patterns:
            match = re.search(pattern, text, re.IGNORECASE)
            if match:
                mileage_str = match.group(1).replace(' ', '')
                try:
                    mileage = int(mileage_str)
                    # Если число меньше 1000, возможно это тысячи километров
                    if mileage < 1000:
                        mileage *= 1000
                    return mileage
                except ValueError:
                    continue
        
        return None
    
    def extract_engine_volume(self, text: str) -> Optional[float]:
        """Извлечение объема двигателя из текста"""
        patterns = [
            r'(\d+(?:\.\d+)?)\s*л',
            r'(\d{4})\s*см³',  # 1600 см³
            r'(\d+\.\d+)',     # 1.6, 2.0 и т.д.
        ]
        
        for pattern in patterns:
            matches = re.findall(pattern, text)
            for match in matches:
                try:
                    volume = float(match)
                    # Преобразуем см³ в литры
                    if volume > 100:  # см³
                        volume = volume / 1000
                    
                    if 0.8 <= volume <= 8.0:  # Разумные пределы
                        return volume
                except ValueError:
                    continue
        
        return None

# @browser(
#     block_images=True,
#     cache=True,
#     reuse_driver=True,
#     max_retry=3,
#     user_agent=random.choice(Config.USER_AGENTS),
#     headless=True
# )
class DromParser(BaseParser):
    """Парсер отзывов с Drom.ru"""

    @staticmethod
    @browser(
        block_images=True,
        cache=False,
        reuse_driver=True,
        max_retry=3,
        user_agent=random.choice(Config.USER_AGENTS),
        headless=True,
    )
    def parse_brand_model_reviews(driver: Driver, data: Dict, parser) -> List[ReviewData]:
        """Парсинг отзывов для конкретной марки и модели"""
        brand = data['brand']
        model = data['model']
        max_pages = data.get('max_pages', 50)

        reviews = []
        base_url = f"https://www.drom.ru/reviews/{brand}/{model}/"

        try:
            print(f"  🔍 Drom.ru: Парсинг отзывов {brand} {model}")

            # Переходим на страницу отзывов
            driver.google_get(base_url, bypass_cloudflare=True)
            parser.random_delay(3, 7)

            # Проверяем, что страница загрузилась корректно
            if driver.select('.error-page') or "404" in driver.title:
                print(f"    ⚠️ Страница не найдена: {base_url}")
                return reviews

            # Парсим все страницы
            current_page = 1

            while current_page <= max_pages:
                print(f"    📄 Страница {current_page}")

                # Ищем карточки отзывов
                review_cards = driver.select_all('[data-ftid="component_reviews-item"]')
                if not review_cards:
                    review_cards = driver.select_all('.css-1ksh4lf')

                if not review_cards:
                    print(f"    ⚠️ Отзывы не найдены на странице {current_page}")
                    break

                page_reviews = 0

                for card in review_cards:
                    try:
                        review = parser._parse_review_card(card, brand, model, base_url)
                        if review and not parser.db.is_url_parsed(review.url):
                            reviews.append(review)
                            page_reviews += 1

                    except Exception as e:
                        parser.session_stats['errors'] += 1
                        logging.error(f"Ошибка парсинга карточки отзыва: {e}")

                print(f"    ✓ Найдено {page_reviews} новых отзывов")

                # Ищем ссылку на следующую страницу
                next_link = driver.select('a[rel="next"]')
                if not next_link:
                    print(f"    📋 Больше страниц нет")
                    break

                # Переходим на следующую страницу
                next_url = next_link.get_attribute('href')
                if next_url:
                    if not next_url.startswith('http'):
                        next_url = urljoin(base_url, next_url)

                    driver.get_via_this_page(next_url)
                    parser.random_delay()
                    current_page += 1
                else:
                    break

            print(f"  ✓ Drom.ru: Собрано {len(reviews)} отзывов для {brand} {model}")

        except Exception as e:
            logging.error(f"Ошибка парсинга Drom.ru {brand} {model}: {e}")
            parser.session_stats['errors'] += 1

        return reviews
    
    def _parse_drive2_card(self, card, brand: str, model: str, review_type: str, base_url: str) -> Optional[ReviewData]:
        """Парсинг одной карточки Drive2"""
        try:
            review = ReviewData(
                source="drive2.ru",
                type=review_type,
                brand=brand,
                model=model
            )
            
            # Заголовок и ссылка
            title_link = card.select('a.c-car-card__caption') or card.select('a.c-post-card__title') or card.select('h3 a')
            if title_link:
                review.title = self.normalize_text(title_link.get_text())
                href = title_link.get_attribute('href')
                if href:
                    review.url = urljoin(base_url, href)
            
            # Автор
            author_elem = card.select('.c-username__link') or card.select('.c-post-card__author')
            if author_elem:
                review.author = self.normalize_text(author_elem.get_text())
            
            # Информация об автомобиле
            info_elem = card.select('.c-car-card__info') or card.select('.c-post-card__car-info')
            if info_elem:
                info_text = info_elem.get_text()
                
                # Извлекаем характеристики
                review.year = self.extract_year(info_text)
                review.engine_volume = self.extract_engine_volume(info_text)
                review.mileage = self.extract_mileage(info_text)
                
                # Дополнительные характеристики
                if 'бензин' in info_text.lower():
                    review.fuel_type = 'бензин'
                elif 'дизель' in info_text.lower():
                    review.fuel_type = 'дизель'
                
                if 'автомат' in info_text.lower():
                    review.transmission = 'автомат'
                elif 'механик' in info_text.lower():
                    review.transmission = 'механика'
                
                # Привод
                if 'полный' in info_text.lower() or '4wd' in info_text.lower():
                    review.drive_type = 'полный'
                elif 'передний' in info_text.lower() or 'fwd' in info_text.lower():
                    review.drive_type = 'передний'
                elif 'задний' in info_text.lower() or 'rwd' in info_text.lower():
                    review.drive_type = 'задний'
            
            # Пробег отдельно
            mileage_elem = card.select('.c-car-card__param_mileage')
            if mileage_elem:
                mileage_text = mileage_elem.get_text()
                review.mileage = self.extract_mileage(mileage_text)
            
            # Краткое содержание
            preview_elem = card.select('.c-car-card__preview') or card.select('.c-post-card__preview')
            if preview_elem:
                review.content = self.normalize_text(preview_elem.get_text())
            
            # Статистика
            views_elem = card.select('.c-post-card__views')
            if views_elem:
                views_text = views_elem.get_text()
                views_match = re.search(r'(\d+)', views_text)
                if views_match:
                    review.views_count = int(views_match.group(1))
            
            likes_elem = card.select('.c-post-card__likes')
            if likes_elem:
                likes_text = likes_elem.get_text()
                likes_match = re.search(r'(\d+)', likes_text)
                if likes_match:
                    review.likes_count = int(likes_match.group(1))
            
            # Дата
            date_elem = card.select('.c-post-card__date') or card.select('.c-car-card__date')
            if date_elem:
                date_text = date_elem.get_text()
                review.publish_date = self._parse_date(date_text)
            
            return review if review.url else None
            
        except Exception as e:
            logging.error(f"Ошибка парсинга карточки Drive2: {e}")
            return None
    
    def _parse_date(self, date_text: str) -> Optional[datetime]:
        """Парсинг даты из текста Drive2"""
        try:
            # Убираем лишние символы
            date_text = re.sub(r'[^\d\.\s\w]', '', date_text).strip()
            
            # Обрабатываем относительные даты
            now = datetime.now()
            
            if 'сегодня' in date_text.lower():
                return now.replace(hour=12, minute=0, second=0, microsecond=0)
            elif 'вчера' in date_text.lower():
                return (now - timedelta(days=1)).replace(hour=12, minute=0, second=0, microsecond=0)
            elif 'назад' in date_text.lower():
                if 'дн' in date_text:
                    days_match = re.search(r'(\d+)\s*дн', date_text)
                    if days_match:
                        days = int(days_match.group(1))
                        return now - timedelta(days=days)
                elif 'час' in date_text:
                    hours_match = re.search(r'(\d+)\s*час', date_text)
                    if hours_match:
                        hours = int(hours_match.group(1))
                        return now - timedelta(hours=hours)
            
            # Стандартные форматы
            patterns = [
                r'(\d{1,2})\.(\d{1,2})\.(\d{4})',  # 01.01.2023
                r'(\d{1,2})\s+(\w+)\s+(\d{4})',   # 1 января 2023
                r'(\d{4})-(\d{2})-(\d{2})',       # 2023-01-01
            ]
            
            months_map = {
                'января': 1, 'февраля': 2, 'марта': 3, 'апреля': 4,
                'мая': 5, 'июня': 6, 'июля': 7, 'августа': 8,
                'сентября': 9, 'октября': 10, 'ноября': 11, 'декабря': 12
            }
            
            for pattern in patterns:
                match = re.search(pattern, date_text)
                if match:
                    groups = match.groups()
                    
                    if len(groups) == 3:
                        if groups[1].isdigit():
                            day, month, year = map(int, groups)
                        else:
                            day = int(groups[0])
                            month = months_map.get(groups[1].lower(), 1)
                            year = int(groups[2])
                        
                        return datetime(year, month, day)
            
        except Exception:
            pass
        
        return None
>>>>>>> a520e6e6

# ==================== ГЛАВНЫЙ ПАРСЕР ====================

class AutoReviewsParser:
    """Главный класс парсера отзывов автомобилей"""
    
    def __init__(self, db_path: str = Config.DB_PATH):
        self.db = ReviewsDatabase(db_path)
        self.setup_logging()
        self.session_id = datetime.now().strftime("%Y%m%d_%H%M%S")
        
        # Инициализация парсеров
        self.drom_parser = DromParser(self.db)
        self.drive2_parser = Drive2Parser(self.db)
    
    def setup_logging(self):
        """Настройка логирования"""
        log_dir = Path("logs")
        log_dir.mkdir(exist_ok=True)
        
        log_file = log_dir / f"parser_{datetime.now().strftime('%Y%m%d')}.log"
        
        logging.basicConfig(
            level=logging.INFO,
            format='%(asctime)s - %(levelname)s - %(message)s',
            handlers=[
                logging.FileHandler(log_file, encoding='utf-8'),
                logging.StreamHandler()
            ]
        )
    
    def initialize_sources_queue(self):
        """Инициализация очереди источников для парсинга"""
        conn = sqlite3.connect(self.db.db_path)
        cursor = conn.cursor()
        
        # Очищаем старую очередь
        cursor.execute("DELETE FROM sources_queue")
        
        # Добавляем все комбинации брендов и моделей
        for brand, models in Config.TARGET_BRANDS.items():
            for model in models:
                for source in ['drom.ru', 'drive2.ru']:
                    cursor.execute("""
                        INSERT INTO sources_queue (brand, model, source, priority)
                        VALUES (?, ?, ?, ?)
                    """, (brand, model, source, 1))
        
        conn.commit()
        conn.close()
        
        print(f"✅ Инициализирована очередь из {len(Config.TARGET_BRANDS) * sum(len(models) for models in Config.TARGET_BRANDS.values()) * 2} источников")
    
    def get_next_source(self) -> Optional[Tuple[str, str, str]]:
        """Получение следующего источника для парсинга"""
        conn = sqlite3.connect(self.db.db_path)
        cursor = conn.cursor()
        
        # Ищем неспарсенные источники, сортируем по приоритету
        cursor.execute("""
            SELECT id, brand, model, source FROM sources_queue 
            WHERE status = 'pending' 
            ORDER BY priority DESC, RANDOM()
            LIMIT 1
        """)
        
        result = cursor.fetchone()
        
        if result:
            source_id, brand, model, source = result
            
            # Отмечаем как обрабатываемый
            cursor.execute("""
                UPDATE sources_queue 
                SET status = 'processing', last_parsed = CURRENT_TIMESTAMP 
                WHERE id = ?
            """, (source_id,))
            
            conn.commit()
            conn.close()
            
            return brand, model, source
        
        conn.close()
        return None
    
    def mark_source_completed(self, brand: str, model: str, source: str, pages_parsed: int, reviews_found: int):
        """Отметка источника как завершенного"""
        conn = sqlite3.connect(self.db.db_path)
        cursor = conn.cursor()
        
        cursor.execute("""
            UPDATE sources_queue 
            SET status = 'completed', parsed_pages = ?, total_pages = ?
            WHERE brand = ? AND model = ? AND source = ?
        """, (pages_parsed, pages_parsed, brand, model, source))
        
        conn.commit()
        conn.close()
    
    def parse_single_source(self, brand: str, model: str, source: str) -> int:
        """Парсинг одного источника"""
        print(f"\n🎯 Парсинг: {brand} {model} на {source}")
        
        reviews = []
        data = {
            'brand': brand,
            'model': model,
            'max_pages': Config.PAGES_PER_SESSION
        }
        
        try:
            if source == 'drom.ru':
                reviews = self.drom_parser.parse_brand_model_reviews(
                    data, metadata=self.drom_parser
                )
            elif source == 'drive2.ru':
                reviews = self.drive2_parser.parse_brand_model_reviews(
                    data, metadata=self.drive2_parser
                )
            
            # Сохраняем отзывы в базу
            saved_count = 0
            for review in reviews:
                if self.db.save_review(review):
                    saved_count += 1
            
            print(f"  💾 Сохранено {saved_count} из {len(reviews)} отзывов")
            
            # Отмечаем источник как завершенный
            self.mark_source_completed(brand, model, source, Config.PAGES_PER_SESSION, saved_count)
            
            return saved_count
            
        except Exception as e:
            logging.error(f"Критическая ошибка парсинга {brand} {model} {source}: {e}")
            return 0
    
    def run_parsing_session(self, max_sources: int = 10, session_duration_hours: int = 2):
        """Запуск сессии парсинга"""
        print(f"\n🚀 ЗАПУСК СЕССИИ ПАРСИНГА")
        print(f"{'='*60}")
        print(f"Максимум источников за сессию: {max_sources}")
        print(f"Максимальная длительность: {session_duration_hours} часов")
        print(f"{'='*60}")
        
        session_start = datetime.now()
        session_end = session_start + timedelta(hours=session_duration_hours)
        
        sources_processed = 0
        total_reviews_saved = 0
        
        while sources_processed < max_sources and datetime.now() < session_end:
            # Получаем следующий источник
            source_info = self.get_next_source()
            
            if not source_info:
                print("\n✅ Все источники обработаны!")
                break
            
            brand, model, source = source_info
            
            # Проверяем лимит отзывов для модели
            current_count = self.db.get_reviews_count(brand, model)
            if current_count >= Config.MAX_REVIEWS_PER_MODEL:
                print(f"  ⚠️ Лимит отзывов для {brand} {model} достигнут ({current_count})")
                self.mark_source_completed(brand, model, source, 0, 0)
                continue
            
            # Парсим источник
            try:
                reviews_saved = self.parse_single_source(brand, model, source)
                total_reviews_saved += reviews_saved
                sources_processed += 1
                
                # Пауза между источниками
                if sources_processed < max_sources:
                    delay = random.uniform(30, 60)  # 30-60 секунд между источниками
                    print(f"  ⏳ Пауза {delay:.1f} сек...")
                    time.sleep(delay)
                    
            except Exception as e:
                logging.error(f"Ошибка обработки источника {brand} {model} {source}: {e}")
                sources_processed += 1
                
                # Увеличенная пауза при ошибке
                time.sleep(Config.ERROR_DELAY)
        
        # Статистика сессии
        session_duration = datetime.now() - session_start
        
        print(f"\n📊 СТАТИСТИКА СЕССИИ")
        print(f"{'='*60}")
        print(f"Длительность: {session_duration}")
        print(f"Источников обработано: {sources_processed}")
        print(f"Отзывов сохранено: {total_reviews_saved}")
        print(f"{'='*60}")
        
        # Общая статистика базы
        stats = self.db.get_parsing_stats()
        print(f"\n📈 ОБЩАЯ СТАТИСТИКА БАЗЫ ДАННЫХ")
        print(f"{'='*60}")
        print(f"Всего отзывов: {stats['total_reviews']}")
        print(f"Уникальных брендов: {stats['unique_brands']}")
        print(f"Уникальных моделей: {stats['unique_models']}")
        print(f"По источникам: {stats['by_source']}")
        print(f"По типам: {stats['by_type']}")
        print(f"{'='*60}")
    
    def run_continuous_parsing(self, daily_sessions: int = 4, session_sources: int = 10):
        """Непрерывный парсинг с интервалами"""
        print(f"\n🔄 РЕЖИМ НЕПРЕРЫВНОГО ПАРСИНГА")
        print(f"Сессий в день: {daily_sessions}")
        print(f"Источников за сессию: {session_sources}")
        print(f"Интервал между сессиями: {24 // daily_sessions} часов")
        
        session_interval = timedelta(hours=24 // daily_sessions)
        
        while True:
            try:
                # Запускаем сессию парсинга
                self.run_parsing_session(max_sources=session_sources, session_duration_hours=2)
                
                # Ждем до следующей сессии
                next_session = datetime.now() + session_interval
                print(f"\n⏰ Следующая сессия: {next_session.strftime('%Y-%m-%d %H:%M:%S')}")
                
                while datetime.now() < next_session:
                    remaining = next_session - datetime.now()
                    print(f"⏳ До следующей сессии: {remaining}", end='\r')
                    time.sleep(60)  # Проверяем каждую минуту
                
            except KeyboardInterrupt:
                print("\n👋 Парсинг остановлен пользователем")
                break
            except Exception as e:
                logging.error(f"Критическая ошибка в непрерывном парсинге: {e}")
                print(f"❌ Критическая ошибка: {e}")
                print("⏳ Пауза 30 минут перед повтором...")
                time.sleep(1800)  # 30 минут пауза при критической ошибке

# ==================== УТИЛИТЫ УПРАВЛЕНИЯ ====================

class ParserManager:
    """Менеджер для управления парсером"""
    
    def __init__(self, db_path: str = Config.DB_PATH):
        self.parser = AutoReviewsParser(db_path)
    
    def show_status(self):
        """Показать статус базы данных и очереди"""
        stats = self.parser.db.get_parsing_stats()
        
        print(f"\n📊 СТАТУС БАЗЫ ДАННЫХ")
        print(f"{'='*50}")
        print(f"Всего отзывов: {stats['total_reviews']:,}")
        print(f"Уникальных брендов: {stats['unique_brands']}")
        print(f"Уникальных моделей: {stats['unique_models']}")
        
        if stats['by_source']:
            print(f"\nПо источникам:")
            for source, count in stats['by_source'].items():
                print(f"  {source}: {count:,}")
        
        if stats['by_type']:
            print(f"\nПо типам:")
            for type_name, count in stats['by_type'].items():
                print(f"  {type_name}: {count:,}")
        
        # Статистика очереди
        conn = sqlite3.connect(self.parser.db.db_path)
        cursor = conn.cursor()
        
        cursor.execute("SELECT status, COUNT(*) FROM sources_queue GROUP BY status")
        queue_stats = dict(cursor.fetchall())
        
        conn.close()
        
        print(f"\n📋 СТАТУС ОЧЕРЕДИ")
        print(f"{'='*50}")
        total_sources = sum(queue_stats.values())
        
        for status, count in queue_stats.items():
            percentage = (count / total_sources * 100) if total_sources > 0 else 0
            print(f"{status}: {count} ({percentage:.1f}%)")
        
        print(f"Всего источников: {total_sources}")
    
    def reset_queue(self):
        """Сброс очереди парсинга"""
        print("🔄 Сброс очереди парсинга...")
        self.parser.initialize_sources_queue()
    
    def export_data(self, output_format: str = 'xlsx'):
        """Экспорт данных из базы"""
        print(f"📤 Экспорт данных в формате {output_format}...")
        
        conn = sqlite3.connect(self.parser.db.db_path)
        
        # Получаем все отзывы
        query = """
            SELECT 
                source, type, brand, model, year, title, author, rating,
                content, pros, cons, mileage, engine_volume, fuel_type,
                transmission, body_type, drive_type, publish_date, 
                views_count, likes_count, comments_count, url, parsed_at
            FROM reviews
            ORDER BY brand, model, parsed_at DESC
        """
        
        df_data = []
        cursor = conn.cursor()
        cursor.execute(query)
        
        columns = [description[0] for description in cursor.description]
        
        for row in cursor.fetchall():
            df_data.append(dict(zip(columns, row)))
        
        conn.close()
        
        if not df_data:
            print("❌ Нет данных для экспорта")
            return
        
        timestamp = datetime.now().strftime("%Y%m%d_%H%M%S")
        
        if output_format.lower() == 'xlsx':
            filename = f"auto_reviews_export_{timestamp}.xlsx"
            bt.write_excel(df_data, filename.replace('.xlsx', ''))
            print(f"✅ Данные экспортированы в {filename}")
        
        elif output_format.lower() == 'json':
            filename = f"auto_reviews_export_{timestamp}.json"
            bt.write_json(df_data, filename.replace('.json', ''))
            print(f"✅ Данные экспортированы в {filename}")
        
        else:
            print(f"❌ Неподдерживаемый формат: {output_format}")

# ==================== ГЛАВНАЯ ФУНКЦИЯ ====================

def main():
    """Главная функция для запуска парсера"""
    import argparse
    
    parser = argparse.ArgumentParser(description="Парсер отзывов автомобилей")
    parser.add_argument('command', choices=['init', 'parse', 'continuous', 'status', 'export'], 
                       help='Команда для выполнения')
    parser.add_argument('--sources', type=int, default=10, 
                       help='Количество источников за сессию (по умолчанию: 10)')
    parser.add_argument('--sessions', type=int, default=4, 
                       help='Количество сессий в день для непрерывного режима (по умолчанию: 4)')
    parser.add_argument('--format', default='xlsx', choices=['xlsx', 'json'],
                       help='Формат экспорта данных (по умолчанию: xlsx)')
    
    args = parser.parse_args()
    
    manager = ParserManager()
    
    if args.command == 'init':
        print("🚀 Инициализация парсера...")
        manager.reset_queue()
        print("✅ Парсер готов к работе!")
    
    elif args.command == 'parse':
        print("🎯 Запуск разовой сессии парсинга...")
        manager.parser.run_parsing_session(max_sources=args.sources)
    
    elif args.command == 'continuous':
        print("🔄 Запуск непрерывного парсинга...")
        manager.parser.run_continuous_parsing(
            daily_sessions=args.sessions, 
            session_sources=args.sources
        )
    
    elif args.command == 'status':
        manager.show_status()
    
    elif args.command == 'export':
        manager.export_data(output_format=args.format)

if __name__ == "__main__":
<<<<<<< HEAD
    main()
=======
    main()swith('http'):
                        next_url = urljoin(base_url, next_url)
                    
                    driver.get_via_this_page(next_url)
                    self.random_delay()
                    current_page += 1
                else:
                    break
            
            print(f"  ✓ Drom.ru: Собрано {len(reviews)} отзывов для {brand} {model}")
            
        except Exception as e:
            logging.error(f"Ошибка парсинга Drom.ru {brand} {model}: {e}")
            self.session_stats['errors'] += 1
        
        return reviews
    
    def _parse_review_card(self, card, brand: str, model: str, base_url: str) -> Optional[ReviewData]:
        """Парсинг одной карточки отзыва"""
        try:
            review = ReviewData(
                source="drom.ru",
                type="review",
                brand=brand,
                model=model
            )
            
            # Заголовок и ссылка
            title_link = card.select('h3 a') or card.select('a[data-ftid="component_reviews-item-title"]')
            if title_link:
                review.title = self.normalize_text(title_link.get_text())
                href = title_link.get_attribute('href')
                if href:
                    review.url = urljoin(base_url, href)
            
            # Рейтинг
            rating_elem = card.select('.css-kxziuu') or card.select('[data-ftid="component_rating"]')
            if rating_elem:
                rating_text = rating_elem.get_text()
                rating_match = re.search(r'(\d+(?:\.\d+)?)', rating_text)
                if rating_match:
                    review.rating = float(rating_match.group(1))
            
            # Автор
            author_elem = card.select('.css-username') or card.select('[data-ftid="component_username"]')
            if author_elem:
                review.author = self.normalize_text(author_elem.get_text())
            
            # Информация об автомобиле
            specs_elem = card.select('.css-1x4jntm') or card.select('.css-car-info')
            if specs_elem:
                specs_text = specs_elem.get_text()
                
                # Извлекаем характеристики
                review.year = self.extract_year(specs_text)
                review.engine_volume = self.extract_engine_volume(specs_text)
                review.mileage = self.extract_mileage(specs_text)
                
                # Тип топлива
                if 'бензин' in specs_text.lower():
                    review.fuel_type = 'бензин'
                elif 'дизель' in specs_text.lower():
                    review.fuel_type = 'дизель'
                elif 'гибрид' in specs_text.lower():
                    review.fuel_type = 'гибрид'
                
                # Коробка передач
                if 'автомат' in specs_text.lower() or 'акпп' in specs_text.lower():
                    review.transmission = 'автомат'
                elif 'механик' in specs_text.lower() or 'мкпп' in specs_text.lower():
                    review.transmission = 'механика'
                elif 'вариатор' in specs_text.lower():
                    review.transmission = 'вариатор'
            
            # Краткое содержание
            content_elem = card.select('.css-1wdvlz0') or card.select('.review-preview')
            if content_elem:
                review.content = self.normalize_text(content_elem.get_text())
            
            # Дата публикации
            date_elem = card.select('.css-date') or card.select('[data-ftid="component_date"]')
            if date_elem:
                date_text = date_elem.get_text()
                review.publish_date = self._parse_date(date_text)
            
            return review if review.url else None
            
        except Exception as e:
            logging.error(f"Ошибка парсинга карточки отзыва Drom: {e}")
            return None
    
    def _parse_date(self, date_text: str) -> Optional[datetime]:
        """Парсинг даты из текста"""
        try:
            # Убираем лишние символы
            date_text = re.sub(r'[^\d\.\s\w]', '', date_text).strip()
            
            # Различные форматы дат
            patterns = [
                r'(\d{1,2})\.(\d{1,2})\.(\d{4})',  # 01.01.2023
                r'(\d{1,2})\s+(\w+)\s+(\d{4})',   # 1 января 2023
                r'(\d{4})-(\d{2})-(\d{2})',       # 2023-01-01
            ]
            
            months_map = {
                'января': 1, 'февраля': 2, 'марта': 3, 'апреля': 4,
                'мая': 5, 'июня': 6, 'июля': 7, 'августа': 8,
                'сентября': 9, 'октября': 10, 'ноября': 11, 'декабря': 12
            }
            
            for pattern in patterns:
                match = re.search(pattern, date_text)
                if match:
                    groups = match.groups()
                    
                    if len(groups) == 3:
                        if groups[1].isdigit():  # Формат dd.mm.yyyy
                            day, month, year = map(int, groups)
                        else:  # Формат с названием месяца
                            day = int(groups[0])
                            month = months_map.get(groups[1].lower(), 1)
                            year = int(groups[2])
                        
                        return datetime(year, month, day)
            
        except Exception:
            pass
        
        return None

class Drive2Parser(BaseParser):
    """Парсер отзывов и бортжурналов с Drive2.ru"""

    @staticmethod
    @browser(
        block_images=True,
        cache=True,
        reuse_driver=True,
        max_retry=3,
        user_agent=random.choice(Config.USER_AGENTS),
        headless=True,
    )
    def parse_brand_model_reviews(driver: Driver, data: Dict, parser) -> List[ReviewData]:
        """Парсинг отзывов для конкретной марки и модели"""
        brand = data['brand']
        model = data['model']
        max_pages = data.get('max_pages', 50)

        reviews = []

        # Парсим и отзывы, и бортжурналы
        for content_type in ['experience', 'logbook']:
            try:
                type_reviews = parser._parse_content_type(
                    driver, brand, model, content_type, max_pages // 2
                )
                reviews.extend(type_reviews)
                parser.random_delay(5, 10)  # Пауза между типами контента

            except Exception as e:
                logging.error(
                    f"Ошибка парсинга {content_type} Drive2.ru {brand} {model}: {e}"
                )
                parser.session_stats['errors'] += 1

        return reviews
    
    def _parse_content_type(self, driver: Driver, brand: str, model: str, content_type: str, max_pages: int) -> List[ReviewData]:
        """Парсинг конкретного типа контента"""
        reviews = []
        
        # URL в зависимости от типа контента
        if content_type == 'experience':
            base_url = f"https://www.drive2.ru/experience/{brand}/{model}/"
            review_type = "review"
        else:  # logbook
            base_url = f"https://www.drive2.ru/cars/{brand}/{model}/logbook/"
            review_type = "board_journal"
        
        print(f"  🔍 Drive2.ru: Парсинг {review_type} {brand} {model}")
        
        try:
            driver.google_get(base_url, bypass_cloudflare=True)
            self.random_delay(3, 7)
            
            # Проверяем наличие ошибки
            if driver.select('.c-error') or "404" in driver.title:
                print(f"    ⚠️ Страница не найдена: {base_url}")
                return reviews
            
            current_page = 1
            
            while current_page <= max_pages:
                print(f"    📄 Страница {current_page} ({review_type})")
                
                # Ищем карточки
                if content_type == 'experience':
                    cards = driver.select_all('.c-car-card')
                else:
                    cards = driver.select_all('.c-post-card') or driver.select_all('.c-logbook-card')
                
                if not cards:
                    print(f"    ⚠️ Контент не найден на странице {current_page}")
                    break
                
                page_reviews = 0
                
                for card in cards:
                    try:
                        review = self._parse_drive2_card(card, brand, model, review_type, base_url)
                        if review and not self.db.is_url_parsed(review.url):
                            reviews.append(review)
                            page_reviews += 1
                        
                    except Exception as e:
                        self.session_stats['errors'] += 1
                        logging.error(f"Ошибка парсинга карточки Drive2: {e}")
                
                print(f"    ✓ Найдено {page_reviews} новых записей")
                
                # Поиск следующей страницы
                next_link = driver.select('.c-pagination__next') or driver.select('a[rel="next"]')
                if not next_link or 'disabled' in next_link.get_attribute('class', ''):
                    print(f"    📋 Больше страниц нет")
                    break
                
                # Переходим на следующую страницу
                next_url = next_link.get_attribute('href')
                if next_url:
                    if not next_url.startswith('http'):
                        next_url = base_url + next_url
                    driver.google_get(next_url, bypass_cloudflare=True)
                    self.random_delay(3, 7)
                    current_page += 1
                
                else:
                    print(f"    📋 Больше страниц нет")
                    break
            
        except Exception as e:
            logging.error(f"Ошибка парсинга Drive2.ru {brand} {model}: {e}")
            self.session_stats['errors'] += 1
        
        return reviews
>>>>>>> a520e6e6
<|MERGE_RESOLUTION|>--- conflicted
+++ resolved
@@ -257,344 +257,7 @@
 
 # ==================== ПАРСЕРЫ ====================
 
-<<<<<<< HEAD
 from parsers import DromParser, Drive2Parser
-=======
-class BaseParser:
-    """Базовый класс для парсеров"""
-    
-    def __init__(self, db: ReviewsDatabase):
-        self.db = db
-        self.session_stats = {
-            'parsed': 0,
-            'saved': 0,
-            'errors': 0,
-            'skipped': 0
-        }
-    
-    def random_delay(self, min_delay: int = None, max_delay: int = None):
-        """Случайная задержка между запросами"""
-        min_delay = min_delay or Config.MIN_DELAY
-        max_delay = max_delay or Config.MAX_DELAY
-        delay = random.uniform(min_delay, max_delay)
-        time.sleep(delay)
-    
-    def normalize_text(self, text: str) -> str:
-        """Нормализация текста"""
-        if not text:
-            return ""
-        
-        # Убираем лишние пробелы и переносы
-        text = re.sub(r'\s+', ' ', text.strip())
-        
-        # Убираем HTML теги если остались
-        text = re.sub(r'<[^>]+>', '', text)
-        
-        return text
-    
-    def extract_year(self, text: str) -> Optional[int]:
-        """Извлечение года из текста"""
-        year_match = re.search(r'\b(19|20)\d{2}\b', text)
-        if year_match:
-            year = int(year_match.group())
-            if 1980 <= year <= datetime.now().year:
-                return year
-        return None
-    
-    def extract_mileage(self, text: str) -> Optional[int]:
-        """Извлечение пробега из текста"""
-        # Ищем числа с "км", "тыс", "k" и т.д.
-        patterns = [
-            r'(\d+(?:\s*\d{3})*)\s*(?:тыс\.?\s*)?км',
-            r'(\d+)\s*(?:k|К)\s*км',
-            r'пробег[:\s]*(\d+(?:\s*\d{3})*)',
-            r'(\d+(?:\s*\d{3})*)\s*(?:тысяч|тыс)',
-        ]
-        
-        for pattern in patterns:
-            match = re.search(pattern, text, re.IGNORECASE)
-            if match:
-                mileage_str = match.group(1).replace(' ', '')
-                try:
-                    mileage = int(mileage_str)
-                    # Если число меньше 1000, возможно это тысячи километров
-                    if mileage < 1000:
-                        mileage *= 1000
-                    return mileage
-                except ValueError:
-                    continue
-        
-        return None
-    
-    def extract_engine_volume(self, text: str) -> Optional[float]:
-        """Извлечение объема двигателя из текста"""
-        patterns = [
-            r'(\d+(?:\.\d+)?)\s*л',
-            r'(\d{4})\s*см³',  # 1600 см³
-            r'(\d+\.\d+)',     # 1.6, 2.0 и т.д.
-        ]
-        
-        for pattern in patterns:
-            matches = re.findall(pattern, text)
-            for match in matches:
-                try:
-                    volume = float(match)
-                    # Преобразуем см³ в литры
-                    if volume > 100:  # см³
-                        volume = volume / 1000
-                    
-                    if 0.8 <= volume <= 8.0:  # Разумные пределы
-                        return volume
-                except ValueError:
-                    continue
-        
-        return None
-
-# @browser(
-#     block_images=True,
-#     cache=True,
-#     reuse_driver=True,
-#     max_retry=3,
-#     user_agent=random.choice(Config.USER_AGENTS),
-#     headless=True
-# )
-class DromParser(BaseParser):
-    """Парсер отзывов с Drom.ru"""
-
-    @staticmethod
-    @browser(
-        block_images=True,
-        cache=False,
-        reuse_driver=True,
-        max_retry=3,
-        user_agent=random.choice(Config.USER_AGENTS),
-        headless=True,
-    )
-    def parse_brand_model_reviews(driver: Driver, data: Dict, parser) -> List[ReviewData]:
-        """Парсинг отзывов для конкретной марки и модели"""
-        brand = data['brand']
-        model = data['model']
-        max_pages = data.get('max_pages', 50)
-
-        reviews = []
-        base_url = f"https://www.drom.ru/reviews/{brand}/{model}/"
-
-        try:
-            print(f"  🔍 Drom.ru: Парсинг отзывов {brand} {model}")
-
-            # Переходим на страницу отзывов
-            driver.google_get(base_url, bypass_cloudflare=True)
-            parser.random_delay(3, 7)
-
-            # Проверяем, что страница загрузилась корректно
-            if driver.select('.error-page') or "404" in driver.title:
-                print(f"    ⚠️ Страница не найдена: {base_url}")
-                return reviews
-
-            # Парсим все страницы
-            current_page = 1
-
-            while current_page <= max_pages:
-                print(f"    📄 Страница {current_page}")
-
-                # Ищем карточки отзывов
-                review_cards = driver.select_all('[data-ftid="component_reviews-item"]')
-                if not review_cards:
-                    review_cards = driver.select_all('.css-1ksh4lf')
-
-                if not review_cards:
-                    print(f"    ⚠️ Отзывы не найдены на странице {current_page}")
-                    break
-
-                page_reviews = 0
-
-                for card in review_cards:
-                    try:
-                        review = parser._parse_review_card(card, brand, model, base_url)
-                        if review and not parser.db.is_url_parsed(review.url):
-                            reviews.append(review)
-                            page_reviews += 1
-
-                    except Exception as e:
-                        parser.session_stats['errors'] += 1
-                        logging.error(f"Ошибка парсинга карточки отзыва: {e}")
-
-                print(f"    ✓ Найдено {page_reviews} новых отзывов")
-
-                # Ищем ссылку на следующую страницу
-                next_link = driver.select('a[rel="next"]')
-                if not next_link:
-                    print(f"    📋 Больше страниц нет")
-                    break
-
-                # Переходим на следующую страницу
-                next_url = next_link.get_attribute('href')
-                if next_url:
-                    if not next_url.startswith('http'):
-                        next_url = urljoin(base_url, next_url)
-
-                    driver.get_via_this_page(next_url)
-                    parser.random_delay()
-                    current_page += 1
-                else:
-                    break
-
-            print(f"  ✓ Drom.ru: Собрано {len(reviews)} отзывов для {brand} {model}")
-
-        except Exception as e:
-            logging.error(f"Ошибка парсинга Drom.ru {brand} {model}: {e}")
-            parser.session_stats['errors'] += 1
-
-        return reviews
-    
-    def _parse_drive2_card(self, card, brand: str, model: str, review_type: str, base_url: str) -> Optional[ReviewData]:
-        """Парсинг одной карточки Drive2"""
-        try:
-            review = ReviewData(
-                source="drive2.ru",
-                type=review_type,
-                brand=brand,
-                model=model
-            )
-            
-            # Заголовок и ссылка
-            title_link = card.select('a.c-car-card__caption') or card.select('a.c-post-card__title') or card.select('h3 a')
-            if title_link:
-                review.title = self.normalize_text(title_link.get_text())
-                href = title_link.get_attribute('href')
-                if href:
-                    review.url = urljoin(base_url, href)
-            
-            # Автор
-            author_elem = card.select('.c-username__link') or card.select('.c-post-card__author')
-            if author_elem:
-                review.author = self.normalize_text(author_elem.get_text())
-            
-            # Информация об автомобиле
-            info_elem = card.select('.c-car-card__info') or card.select('.c-post-card__car-info')
-            if info_elem:
-                info_text = info_elem.get_text()
-                
-                # Извлекаем характеристики
-                review.year = self.extract_year(info_text)
-                review.engine_volume = self.extract_engine_volume(info_text)
-                review.mileage = self.extract_mileage(info_text)
-                
-                # Дополнительные характеристики
-                if 'бензин' in info_text.lower():
-                    review.fuel_type = 'бензин'
-                elif 'дизель' in info_text.lower():
-                    review.fuel_type = 'дизель'
-                
-                if 'автомат' in info_text.lower():
-                    review.transmission = 'автомат'
-                elif 'механик' in info_text.lower():
-                    review.transmission = 'механика'
-                
-                # Привод
-                if 'полный' in info_text.lower() or '4wd' in info_text.lower():
-                    review.drive_type = 'полный'
-                elif 'передний' in info_text.lower() or 'fwd' in info_text.lower():
-                    review.drive_type = 'передний'
-                elif 'задний' in info_text.lower() or 'rwd' in info_text.lower():
-                    review.drive_type = 'задний'
-            
-            # Пробег отдельно
-            mileage_elem = card.select('.c-car-card__param_mileage')
-            if mileage_elem:
-                mileage_text = mileage_elem.get_text()
-                review.mileage = self.extract_mileage(mileage_text)
-            
-            # Краткое содержание
-            preview_elem = card.select('.c-car-card__preview') or card.select('.c-post-card__preview')
-            if preview_elem:
-                review.content = self.normalize_text(preview_elem.get_text())
-            
-            # Статистика
-            views_elem = card.select('.c-post-card__views')
-            if views_elem:
-                views_text = views_elem.get_text()
-                views_match = re.search(r'(\d+)', views_text)
-                if views_match:
-                    review.views_count = int(views_match.group(1))
-            
-            likes_elem = card.select('.c-post-card__likes')
-            if likes_elem:
-                likes_text = likes_elem.get_text()
-                likes_match = re.search(r'(\d+)', likes_text)
-                if likes_match:
-                    review.likes_count = int(likes_match.group(1))
-            
-            # Дата
-            date_elem = card.select('.c-post-card__date') or card.select('.c-car-card__date')
-            if date_elem:
-                date_text = date_elem.get_text()
-                review.publish_date = self._parse_date(date_text)
-            
-            return review if review.url else None
-            
-        except Exception as e:
-            logging.error(f"Ошибка парсинга карточки Drive2: {e}")
-            return None
-    
-    def _parse_date(self, date_text: str) -> Optional[datetime]:
-        """Парсинг даты из текста Drive2"""
-        try:
-            # Убираем лишние символы
-            date_text = re.sub(r'[^\d\.\s\w]', '', date_text).strip()
-            
-            # Обрабатываем относительные даты
-            now = datetime.now()
-            
-            if 'сегодня' in date_text.lower():
-                return now.replace(hour=12, minute=0, second=0, microsecond=0)
-            elif 'вчера' in date_text.lower():
-                return (now - timedelta(days=1)).replace(hour=12, minute=0, second=0, microsecond=0)
-            elif 'назад' in date_text.lower():
-                if 'дн' in date_text:
-                    days_match = re.search(r'(\d+)\s*дн', date_text)
-                    if days_match:
-                        days = int(days_match.group(1))
-                        return now - timedelta(days=days)
-                elif 'час' in date_text:
-                    hours_match = re.search(r'(\d+)\s*час', date_text)
-                    if hours_match:
-                        hours = int(hours_match.group(1))
-                        return now - timedelta(hours=hours)
-            
-            # Стандартные форматы
-            patterns = [
-                r'(\d{1,2})\.(\d{1,2})\.(\d{4})',  # 01.01.2023
-                r'(\d{1,2})\s+(\w+)\s+(\d{4})',   # 1 января 2023
-                r'(\d{4})-(\d{2})-(\d{2})',       # 2023-01-01
-            ]
-            
-            months_map = {
-                'января': 1, 'февраля': 2, 'марта': 3, 'апреля': 4,
-                'мая': 5, 'июня': 6, 'июля': 7, 'августа': 8,
-                'сентября': 9, 'октября': 10, 'ноября': 11, 'декабря': 12
-            }
-            
-            for pattern in patterns:
-                match = re.search(pattern, date_text)
-                if match:
-                    groups = match.groups()
-                    
-                    if len(groups) == 3:
-                        if groups[1].isdigit():
-                            day, month, year = map(int, groups)
-                        else:
-                            day = int(groups[0])
-                            month = months_map.get(groups[1].lower(), 1)
-                            year = int(groups[2])
-                        
-                        return datetime(year, month, day)
-            
-        except Exception:
-            pass
-        
-        return None
->>>>>>> a520e6e6
 
 # ==================== ГЛАВНЫЙ ПАРСЕР ====================
 
@@ -978,251 +641,5 @@
         manager.export_data(output_format=args.format)
 
 if __name__ == "__main__":
-<<<<<<< HEAD
-    main()
-=======
-    main()swith('http'):
-                        next_url = urljoin(base_url, next_url)
-                    
-                    driver.get_via_this_page(next_url)
-                    self.random_delay()
-                    current_page += 1
-                else:
-                    break
-            
-            print(f"  ✓ Drom.ru: Собрано {len(reviews)} отзывов для {brand} {model}")
-            
-        except Exception as e:
-            logging.error(f"Ошибка парсинга Drom.ru {brand} {model}: {e}")
-            self.session_stats['errors'] += 1
-        
-        return reviews
-    
-    def _parse_review_card(self, card, brand: str, model: str, base_url: str) -> Optional[ReviewData]:
-        """Парсинг одной карточки отзыва"""
-        try:
-            review = ReviewData(
-                source="drom.ru",
-                type="review",
-                brand=brand,
-                model=model
-            )
-            
-            # Заголовок и ссылка
-            title_link = card.select('h3 a') or card.select('a[data-ftid="component_reviews-item-title"]')
-            if title_link:
-                review.title = self.normalize_text(title_link.get_text())
-                href = title_link.get_attribute('href')
-                if href:
-                    review.url = urljoin(base_url, href)
-            
-            # Рейтинг
-            rating_elem = card.select('.css-kxziuu') or card.select('[data-ftid="component_rating"]')
-            if rating_elem:
-                rating_text = rating_elem.get_text()
-                rating_match = re.search(r'(\d+(?:\.\d+)?)', rating_text)
-                if rating_match:
-                    review.rating = float(rating_match.group(1))
-            
-            # Автор
-            author_elem = card.select('.css-username') or card.select('[data-ftid="component_username"]')
-            if author_elem:
-                review.author = self.normalize_text(author_elem.get_text())
-            
-            # Информация об автомобиле
-            specs_elem = card.select('.css-1x4jntm') or card.select('.css-car-info')
-            if specs_elem:
-                specs_text = specs_elem.get_text()
-                
-                # Извлекаем характеристики
-                review.year = self.extract_year(specs_text)
-                review.engine_volume = self.extract_engine_volume(specs_text)
-                review.mileage = self.extract_mileage(specs_text)
-                
-                # Тип топлива
-                if 'бензин' in specs_text.lower():
-                    review.fuel_type = 'бензин'
-                elif 'дизель' in specs_text.lower():
-                    review.fuel_type = 'дизель'
-                elif 'гибрид' in specs_text.lower():
-                    review.fuel_type = 'гибрид'
-                
-                # Коробка передач
-                if 'автомат' in specs_text.lower() or 'акпп' in specs_text.lower():
-                    review.transmission = 'автомат'
-                elif 'механик' in specs_text.lower() or 'мкпп' in specs_text.lower():
-                    review.transmission = 'механика'
-                elif 'вариатор' in specs_text.lower():
-                    review.transmission = 'вариатор'
-            
-            # Краткое содержание
-            content_elem = card.select('.css-1wdvlz0') or card.select('.review-preview')
-            if content_elem:
-                review.content = self.normalize_text(content_elem.get_text())
-            
-            # Дата публикации
-            date_elem = card.select('.css-date') or card.select('[data-ftid="component_date"]')
-            if date_elem:
-                date_text = date_elem.get_text()
-                review.publish_date = self._parse_date(date_text)
-            
-            return review if review.url else None
-            
-        except Exception as e:
-            logging.error(f"Ошибка парсинга карточки отзыва Drom: {e}")
-            return None
-    
-    def _parse_date(self, date_text: str) -> Optional[datetime]:
-        """Парсинг даты из текста"""
-        try:
-            # Убираем лишние символы
-            date_text = re.sub(r'[^\d\.\s\w]', '', date_text).strip()
-            
-            # Различные форматы дат
-            patterns = [
-                r'(\d{1,2})\.(\d{1,2})\.(\d{4})',  # 01.01.2023
-                r'(\d{1,2})\s+(\w+)\s+(\d{4})',   # 1 января 2023
-                r'(\d{4})-(\d{2})-(\d{2})',       # 2023-01-01
-            ]
-            
-            months_map = {
-                'января': 1, 'февраля': 2, 'марта': 3, 'апреля': 4,
-                'мая': 5, 'июня': 6, 'июля': 7, 'августа': 8,
-                'сентября': 9, 'октября': 10, 'ноября': 11, 'декабря': 12
-            }
-            
-            for pattern in patterns:
-                match = re.search(pattern, date_text)
-                if match:
-                    groups = match.groups()
-                    
-                    if len(groups) == 3:
-                        if groups[1].isdigit():  # Формат dd.mm.yyyy
-                            day, month, year = map(int, groups)
-                        else:  # Формат с названием месяца
-                            day = int(groups[0])
-                            month = months_map.get(groups[1].lower(), 1)
-                            year = int(groups[2])
-                        
-                        return datetime(year, month, day)
-            
-        except Exception:
-            pass
-        
-        return None
-
-class Drive2Parser(BaseParser):
-    """Парсер отзывов и бортжурналов с Drive2.ru"""
-
-    @staticmethod
-    @browser(
-        block_images=True,
-        cache=True,
-        reuse_driver=True,
-        max_retry=3,
-        user_agent=random.choice(Config.USER_AGENTS),
-        headless=True,
-    )
-    def parse_brand_model_reviews(driver: Driver, data: Dict, parser) -> List[ReviewData]:
-        """Парсинг отзывов для конкретной марки и модели"""
-        brand = data['brand']
-        model = data['model']
-        max_pages = data.get('max_pages', 50)
-
-        reviews = []
-
-        # Парсим и отзывы, и бортжурналы
-        for content_type in ['experience', 'logbook']:
-            try:
-                type_reviews = parser._parse_content_type(
-                    driver, brand, model, content_type, max_pages // 2
-                )
-                reviews.extend(type_reviews)
-                parser.random_delay(5, 10)  # Пауза между типами контента
-
-            except Exception as e:
-                logging.error(
-                    f"Ошибка парсинга {content_type} Drive2.ru {brand} {model}: {e}"
-                )
-                parser.session_stats['errors'] += 1
-
-        return reviews
-    
-    def _parse_content_type(self, driver: Driver, brand: str, model: str, content_type: str, max_pages: int) -> List[ReviewData]:
-        """Парсинг конкретного типа контента"""
-        reviews = []
-        
-        # URL в зависимости от типа контента
-        if content_type == 'experience':
-            base_url = f"https://www.drive2.ru/experience/{brand}/{model}/"
-            review_type = "review"
-        else:  # logbook
-            base_url = f"https://www.drive2.ru/cars/{brand}/{model}/logbook/"
-            review_type = "board_journal"
-        
-        print(f"  🔍 Drive2.ru: Парсинг {review_type} {brand} {model}")
-        
-        try:
-            driver.google_get(base_url, bypass_cloudflare=True)
-            self.random_delay(3, 7)
-            
-            # Проверяем наличие ошибки
-            if driver.select('.c-error') or "404" in driver.title:
-                print(f"    ⚠️ Страница не найдена: {base_url}")
-                return reviews
-            
-            current_page = 1
-            
-            while current_page <= max_pages:
-                print(f"    📄 Страница {current_page} ({review_type})")
-                
-                # Ищем карточки
-                if content_type == 'experience':
-                    cards = driver.select_all('.c-car-card')
-                else:
-                    cards = driver.select_all('.c-post-card') or driver.select_all('.c-logbook-card')
-                
-                if not cards:
-                    print(f"    ⚠️ Контент не найден на странице {current_page}")
-                    break
-                
-                page_reviews = 0
-                
-                for card in cards:
-                    try:
-                        review = self._parse_drive2_card(card, brand, model, review_type, base_url)
-                        if review and not self.db.is_url_parsed(review.url):
-                            reviews.append(review)
-                            page_reviews += 1
-                        
-                    except Exception as e:
-                        self.session_stats['errors'] += 1
-                        logging.error(f"Ошибка парсинга карточки Drive2: {e}")
-                
-                print(f"    ✓ Найдено {page_reviews} новых записей")
-                
-                # Поиск следующей страницы
-                next_link = driver.select('.c-pagination__next') or driver.select('a[rel="next"]')
-                if not next_link or 'disabled' in next_link.get_attribute('class', ''):
-                    print(f"    📋 Больше страниц нет")
-                    break
-                
-                # Переходим на следующую страницу
-                next_url = next_link.get_attribute('href')
-                if next_url:
-                    if not next_url.startswith('http'):
-                        next_url = base_url + next_url
-                    driver.google_get(next_url, bypass_cloudflare=True)
-                    self.random_delay(3, 7)
-                    current_page += 1
-                
-                else:
-                    print(f"    📋 Больше страниц нет")
-                    break
-            
-        except Exception as e:
-            logging.error(f"Ошибка парсинга Drive2.ru {brand} {model}: {e}")
-            self.session_stats['errors'] += 1
-        
-        return reviews
->>>>>>> a520e6e6
+
+    main()