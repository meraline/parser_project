--- conflicted
+++ resolved
@@ -22,14 +22,7 @@
 from review_repository import ReviewRepository
 
 from settings import Settings
-<<<<<<< HEAD
-from utils.health import health_check
-
-from config.settings import Settings
-
-=======
 from src.utils.cache import RedisCache
->>>>>>> 6341b475
 
 
 class Container(containers.DeclarativeContainer):
@@ -89,16 +82,7 @@
     args = arg_parser.parse_args()
 
     container = Container()
-<<<<<<< HEAD
-
-    if args.command == "health":
-        status = health_check(container.database())
-        print(json.dumps(status))
-        return
-
-=======
     container.cache()  # Initialize cache at startup
->>>>>>> 6341b475
     manager = container.parser_manager()
 
     def shutdown_handler(signum, frame):
